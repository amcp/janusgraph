package com.thinkaurelius.titan.graphdb.query.condition;

/**
 * @author Matthias Broecheler (me@matthiasb.com)
 */

import com.thinkaurelius.titan.core.TitanElement;
import org.apache.commons.lang.builder.HashCodeBuilder;

import java.util.ArrayList;

/**
 * @author Matthias Broecheler (me@matthiasb.com)
 */

public abstract class MultiCondition<E extends TitanElement> extends ArrayList<Condition<E>> implements Condition<E> {

    MultiCondition() {
        this(5);
    }

    MultiCondition(int capacity) {
        super(capacity);
    }

    MultiCondition(final Condition<E>... conditions) {
        super(conditions.length);
<<<<<<< HEAD

        for (Condition<E> condition : conditions) {
            assert condition != null;
            super.add(condition);
=======
        Preconditions.checkNotNull(conditions);
        Preconditions.checkArgument(conditions.length >= 0);
        for (int i = 0; i < conditions.length; i++) {
            Preconditions.checkNotNull(conditions[i]);
            super.add(conditions[i]);
>>>>>>> 319db22c
        }
    }

    MultiCondition(MultiCondition<E> cond) {
        this(cond.size());
        super.addAll(cond);
    }

    public boolean add(Condition<E> condition) {
        assert condition != null;
        return super.add(condition);
    }

    public int size() {
        return super.size();
    }

    public Condition<E> get(int position) {
        return super.get(position);
    }

    @Override
    public boolean hasChildren() {
        return !super.isEmpty();
    }

    @Override
    public int numChildren() {
        return super.size();
    }

    @Override
    public Iterable<Condition<E>> getChildren() {
        return this;
    }

//    @Override
//    public Type getType() {
//        return Type.AND;
//    }

    @Override
    public int hashCode() {
        int sum = 0;
        for (Condition kp : this) sum += kp.hashCode();
        return new HashCodeBuilder().append(getType()).append(sum).toHashCode();
    }

    @Override
    public boolean equals(Object other) {
<<<<<<< HEAD
        if (this == other)
            return true;

        if (other == null || !getClass().isInstance(other))
            return false;

        MultiCondition oth = (MultiCondition)other;
        if (getType() != oth.getType() || size() != oth.size())
            return false;

        for (int i = 0; i < size(); i++) {
            boolean foundEqual = false;

=======
        if (this == other) return true;
        else if (other == null) return false;
        else if (!getClass().isInstance(other)) return false;
        MultiCondition oth = (MultiCondition) other;
        if (getType() != oth.getType()) return false;
        if (size() != oth.size()) return false;
        for (int i = 0; i < size(); i++) {
            boolean foundEqual = false;
>>>>>>> 319db22c
            for (int j = 0; j < oth.size(); j++) {
                if (get(i).equals(oth.get((i + j) % oth.size()))) {
                    foundEqual = true;
                    break;
                }
            }

            if (!foundEqual)
                return false;
        }

        return true;
    }

    @Override
    public String toString() {
        return toString(getType().toString());
    }

    public String toString(String token) {
        StringBuilder b = new StringBuilder();
        b.append("(");
        for (int i = 0; i < size(); i++) {
            if (i > 0) b.append(" ").append(token).append(" ");
            b.append(get(i));
        }
        b.append(")");
        return b.toString();
    }

}<|MERGE_RESOLUTION|>--- conflicted
+++ resolved
@@ -25,18 +25,9 @@
 
     MultiCondition(final Condition<E>... conditions) {
         super(conditions.length);
-<<<<<<< HEAD
-
         for (Condition<E> condition : conditions) {
             assert condition != null;
             super.add(condition);
-=======
-        Preconditions.checkNotNull(conditions);
-        Preconditions.checkArgument(conditions.length >= 0);
-        for (int i = 0; i < conditions.length; i++) {
-            Preconditions.checkNotNull(conditions[i]);
-            super.add(conditions[i]);
->>>>>>> 319db22c
         }
     }
 
@@ -87,7 +78,6 @@
 
     @Override
     public boolean equals(Object other) {
-<<<<<<< HEAD
         if (this == other)
             return true;
 
@@ -100,17 +90,6 @@
 
         for (int i = 0; i < size(); i++) {
             boolean foundEqual = false;
-
-=======
-        if (this == other) return true;
-        else if (other == null) return false;
-        else if (!getClass().isInstance(other)) return false;
-        MultiCondition oth = (MultiCondition) other;
-        if (getType() != oth.getType()) return false;
-        if (size() != oth.size()) return false;
-        for (int i = 0; i < size(); i++) {
-            boolean foundEqual = false;
->>>>>>> 319db22c
             for (int j = 0; j < oth.size(); j++) {
                 if (get(i).equals(oth.get((i + j) % oth.size()))) {
                     foundEqual = true;
