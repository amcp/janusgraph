--- conflicted
+++ resolved
@@ -77,12 +77,7 @@
         if (graphConfig.isReadOnly()) readOnly();
         if (graphConfig.isBatchLoading()) enableBatchLoading();
         this.graph = graph;
-<<<<<<< HEAD
-        this.times = graphConfig.getTimestampProvider();
         this.defaultSchemaMaker = graphConfig.getDefaultSchemaMaker();
-=======
-        this.defaultTypeMaker = graphConfig.getDefaultTypeMaker();
->>>>>>> 51fee4c6
         this.assignIDsImmediately = graphConfig.hasFlushIDs();
         this.groupName = graphConfig.getMetricsPrefix();
         this.logIdentifier = null;
