--- conflicted
+++ resolved
@@ -10,13 +10,10 @@
 import com.thinkaurelius.titan.core.schema.ConsistencyModifier;
 import com.thinkaurelius.titan.core.Multiplicity;
 import com.thinkaurelius.titan.core.schema.TitanManagement;
-<<<<<<< HEAD
 import com.thinkaurelius.titan.diskstorage.util.StaticArrayEntry;
-=======
 import com.thinkaurelius.titan.diskstorage.log.Message;
 import com.thinkaurelius.titan.diskstorage.log.ReadMarker;
 import com.thinkaurelius.titan.diskstorage.log.kcvs.KCVSLog;
->>>>>>> 6bb4c499
 import com.thinkaurelius.titan.diskstorage.util.time.Timepoint;
 import com.thinkaurelius.titan.diskstorage.util.time.TimestampProvider;
 import com.thinkaurelius.titan.diskstorage.*;
@@ -354,7 +351,6 @@
                 && index.getCardinality()!= Cardinality.LIST;
     }
 
-<<<<<<< HEAD
     /**
      * The TTL of a relation (edge or property) is the minimum of:
      * 1) The TTL configured of the relation type (if exists)
@@ -377,8 +373,6 @@
         return ttl;
     }
 
-    public boolean prepareCommit(final Collection<InternalRelation> addedRelations,
-=======
     private static class ModificationSummary {
 
         final boolean hasModifications;
@@ -391,7 +385,6 @@
     }
 
     public ModificationSummary prepareCommit(final Collection<InternalRelation> addedRelations,
->>>>>>> 6bb4c499
                                      final Collection<InternalRelation> deletedRelations,
                                      final Predicate<InternalRelation> filter,
                                      final BackendTransaction mutator, final StandardTitanTx tx,
