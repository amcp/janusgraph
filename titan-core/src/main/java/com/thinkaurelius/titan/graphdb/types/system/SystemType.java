--- conflicted
+++ resolved
@@ -4,15 +4,7 @@
 import com.thinkaurelius.titan.core.ConsistencyModifier;
 import com.thinkaurelius.titan.graphdb.idmanagement.IDManager;
 import com.thinkaurelius.titan.graphdb.internal.InternalType;
-<<<<<<< HEAD
-import com.thinkaurelius.titan.graphdb.internal.InternalVertex;
-import com.thinkaurelius.titan.graphdb.internal.RelationType;
-import com.thinkaurelius.titan.graphdb.relations.EdgeDirection;
-import com.thinkaurelius.titan.graphdb.types.TypeAttributeType;
-import com.tinkerpop.blueprints.Direction;
-=======
 import com.thinkaurelius.titan.graphdb.internal.RelationCategory;
->>>>>>> e773067c
 import org.apache.commons.lang.StringUtils;
 
 public abstract class SystemType extends EmptyType implements InternalType {
@@ -72,13 +64,4 @@
         return true;
     }
 
-<<<<<<< HEAD
-    @Override
-    public void setID(long id) {
-        throw new IllegalStateException("SystemType has already been assigned an id");
-    }
-=======
-
-
->>>>>>> e773067c
 }