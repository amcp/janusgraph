package com.thinkaurelius.titan.diskstorage.hbase;

import com.google.common.base.Preconditions;
import com.google.common.collect.BiMap;
import com.google.common.collect.ImmutableBiMap;
import com.google.common.collect.ImmutableMap;
import com.google.common.collect.Sets;
import com.thinkaurelius.titan.core.TitanException;
import com.thinkaurelius.titan.diskstorage.*;
import com.thinkaurelius.titan.diskstorage.common.DistributedStoreManager;
import com.thinkaurelius.titan.diskstorage.configuration.ConfigNamespace;
import com.thinkaurelius.titan.diskstorage.configuration.ConfigOption;
import com.thinkaurelius.titan.diskstorage.configuration.Configuration;
import com.thinkaurelius.titan.diskstorage.keycolumnvalue.*;
<<<<<<< HEAD
import com.thinkaurelius.titan.diskstorage.util.*;
import com.thinkaurelius.titan.diskstorage.util.BufferUtil;
=======
import com.thinkaurelius.titan.diskstorage.util.ByteBufferUtil;
import com.thinkaurelius.titan.diskstorage.util.StaticArrayBuffer;
import com.thinkaurelius.titan.diskstorage.util.TimestampProvider;
import com.thinkaurelius.titan.diskstorage.util.Timestamps;
>>>>>>> 0d7afbd3
import com.thinkaurelius.titan.graphdb.configuration.GraphDatabaseConfiguration;
import com.thinkaurelius.titan.util.system.IOUtils;
import com.thinkaurelius.titan.util.system.NetworkUtil;

import org.apache.hadoop.hbase.*;
import org.apache.hadoop.hbase.client.*;
import org.apache.hadoop.hbase.util.Pair;
import org.slf4j.Logger;
import org.slf4j.LoggerFactory;

import java.io.IOException;
import java.nio.ByteBuffer;
import java.util.*;
import java.util.concurrent.ConcurrentHashMap;
import java.util.concurrent.ConcurrentMap;

import static com.thinkaurelius.titan.diskstorage.Backend.*;
import static com.thinkaurelius.titan.graphdb.configuration.GraphDatabaseConfiguration.STORAGE_NS;

/**
 * Storage Manager for HBase
 *
 * @author Dan LaRocque <dalaro@hopcount.org>
 */
public class HBaseStoreManager extends DistributedStoreManager implements KeyColumnValueStoreManager {

    private static final Logger logger = LoggerFactory.getLogger(HBaseStoreManager.class);

    public static final ConfigOption<String> HBASE_TABLE = new ConfigOption<String>(STORAGE_NS,"tablename",
            "The name of the table to store Titan's data in",
            ConfigOption.Type.LOCAL, "titan");

    public static final ConfigOption<Boolean> SHORT_CF_NAMES = new ConfigOption<Boolean>(STORAGE_NS,"short-cf-names",
            "Whether to automatically shorten the names of frequently used column families to preserve space",
            ConfigOption.Type.FIXED, true);

    public static final String COMPRESSION_DEFAULT = "-DEFAULT-";

    public static final ConfigOption<String> COMPRESSION = new ConfigOption<String>(STORAGE_NS,"compression-algorithm",
            "An HBase Compression.Algorithm enum string which will be applied to newly created column families",
            ConfigOption.Type.MASKABLE, COMPRESSION_DEFAULT);


//    public static final String SHORT_CF_NAMES_KEY = "short-cf-names";
//    public static final boolean SHORT_CF_NAMES_DEFAULT = false;

    public static final int PORT_DEFAULT = 9160;

    public static final ConfigNamespace HBASE_CONFIGURATION_NAMESPACE = new ConfigNamespace(STORAGE_NS,"hbase-config","General HBase configuration options",true);

    public static final ImmutableMap<ConfigOption<?>, String> HBASE_CONFIGURATION = ImmutableMap.of(
            (ConfigOption<?>)GraphDatabaseConfiguration.STORAGE_HOSTS, "hbase.zookeeper.quorum",
            GraphDatabaseConfiguration.PORT, "hbase.zookeeper.property.clientPort"
    );

    private final String tableName;
    private final String compression;
    private final org.apache.hadoop.conf.Configuration hconf;

    private final ConcurrentMap<String, HBaseKeyColumnValueStore> openStores;
    private final HTablePool connectionPool;

    private final boolean shortCfNames;
    private static final BiMap<String, String> shortCfNameMap =
            ImmutableBiMap.<String, String>builder()
                    .put(VERTEXINDEX_STORE_NAME, "v")
                    .put(ID_STORE_NAME, "i")
                    .put(EDGESTORE_NAME, "s")
                    .put(EDGEINDEX_STORE_NAME, "e")
                    .put(VERTEXINDEX_STORE_NAME + LOCK_STORE_SUFFIX, "w")
                    .put(ID_STORE_NAME + LOCK_STORE_SUFFIX, "j")
                    .put(EDGESTORE_NAME + LOCK_STORE_SUFFIX, "t")
                    .put(EDGEINDEX_STORE_NAME + LOCK_STORE_SUFFIX, "f")
                    .build();

    private static final StaticBuffer FOUR_ZERO_BYTES = ByteBufferUtil.zeroBuffer(4);

    static {
        // Verify that shortCfNameMap is injective
        // Should be guaranteed by Guava BiMap, but it doesn't hurt to check
        Preconditions.checkArgument(null != shortCfNameMap);
        Collection<String> shorts = shortCfNameMap.values();
        Preconditions.checkArgument(Sets.newHashSet(shorts).size() == shorts.size());
    }

    public HBaseStoreManager(com.thinkaurelius.titan.diskstorage.configuration.Configuration config) throws StorageException {
        super(config, PORT_DEFAULT);

        this.tableName = config.get(HBASE_TABLE);

        this.compression = config.get(COMPRESSION);

        this.hconf = HBaseConfiguration.create();
        for (Map.Entry<ConfigOption<?>, String> confEntry : HBASE_CONFIGURATION.entrySet()) {
            if (config.has(confEntry.getKey())) {
                hconf.set(confEntry.getValue(), config.get(confEntry.getKey()).toString());
            }
        }

        // Copy a subset of our commons config into a Hadoop config
        int keysLoaded=0;
        Map<String,Object> configSub = config.getSubset(HBASE_CONFIGURATION_NAMESPACE);
        for (Map.Entry<String,Object> entry : configSub.entrySet()) {
            logger.debug("HBase configuration: setting {}={}", entry.getKey(), entry.getValue());
            if (entry.getValue()==null) continue;
            hconf.set(entry.getKey(), entry.getValue().toString());
            keysLoaded++;
        }

        logger.debug("HBase configuration: set a total of {} configuration values", keysLoaded);

        connectionPool = new HTablePool(hconf, connectionPoolSize);

        this.shortCfNames = config.get(SHORT_CF_NAMES);

        openStores = new ConcurrentHashMap<String, HBaseKeyColumnValueStore>();
    }

    @Override
    public Deployment getDeployment() {
        List<KeyRange> local = getLocalKeyPartition();
        return null != local && !local.isEmpty() ? Deployment.LOCAL : Deployment.REMOTE;
    }

    @Override
    public String toString() {
        return "hbase[" + tableName + "@" + super.toString() + "]";
    }

    @Override
    public void close() {
        openStores.clear();
    }


    @Override
    public StoreFeatures getFeatures() {
        // StoreFeatures features = new StoreFeatures();
        // features.supportsOrderedScan = true;
        // features.supportsUnorderedScan = true;
        // features.supportsBatchMutation = true;
        // features.supportsTxIsolation = false;
        // features.supportsMultiQuery = true;
        // features.supportsConsistentKeyOperations = true;
        // features.supportsLocking = false;
        // features.isKeyOrdered = true;
        // features.isDistributed = true;
        // features.hasLocalKeyPartition = false;
        // try {
        // features.hasLocalKeyPartition = getDeployment()==Deployment.LOCAL;
        // } catch (Exception e) {
        // logger.warn("Unexpected exception during getDeployment()", e);
        // }
        // return features;

        Configuration c = GraphDatabaseConfiguration.buildConfiguration();

        StandardStoreFeatures.Builder fb = new StandardStoreFeatures.Builder()
                .orderedScan(true).unorderedScan(true).batchMutation(true)
                .multiQuery(true).distributed(true).keyOrdered(true)
                .keyConsistent(c);

        try {
            fb.localKeyPartition(getDeployment() == Deployment.LOCAL);
        } catch (Exception e) {
            logger.warn("Unexpected exception during getDeployment()", e);
        }

        return fb.build();
    }

    @Override
    public void mutateMany(Map<String, Map<StaticBuffer, KCVMutation>> mutations, StoreTransaction txh) throws StorageException {
        final Timestamp timestamp = super.getTimestamp(txh);
        // In case of an addition and deletion with identical timestamps, the
        // deletion tombstone wins.
        // http://hbase.apache.org/book/versions.html#d244e4250
        Map<StaticBuffer, Pair<Put, Delete>> commandsPerKey = convertToCommands(mutations, timestamp.additionTime, timestamp.deletionTime);

        List<Row> batch = new ArrayList<Row>(commandsPerKey.size()); // actual batch operation

        // convert sorted commands into representation required for 'batch' operation
        for (Pair<Put, Delete> commands : commandsPerKey.values()) {
            if (commands.getFirst() != null)
                batch.add(commands.getFirst());

            if (commands.getSecond() != null)
                batch.add(commands.getSecond());
        }

        try {
            HTableInterface table = null;

            try {
                table = connectionPool.getTable(tableName);
                table.batch(batch);
                table.flushCommits();
            } finally {
                IOUtils.closeQuietly(table);
            }
        } catch (IOException e) {
            throw new TemporaryStorageException(e);
        } catch (InterruptedException e) {
            throw new TemporaryStorageException(e);
        }

        sleepAfterWrite(txh, timestamp);
    }

    @Override
    public KeyColumnValueStore openDatabase(final String longName) throws StorageException {

        HBaseKeyColumnValueStore store = openStores.get(longName);

        if (store == null) {

            final String cfName = shortCfNames ? shortenCfName(longName) : longName;

            HBaseKeyColumnValueStore newStore = new HBaseKeyColumnValueStore(this, connectionPool, tableName, cfName, longName);

            store = openStores.putIfAbsent(longName, newStore); // nothing bad happens if we loose to other thread

            if (store == null) { // ensure that CF exists only first time somebody tries to open it
                ensureColumnFamilyExists(tableName, cfName);
                store = newStore;
            }
        }

        return store;
    }

    /**
     * Given a map produced by {@link HTable#getRegionLocations()}, transform
     * each key from an {@link HRegionInfo} to a {@link KeyRange} expressing the
     * region's start and end key bounds using Titan-partitioning-friendly
     * conventions (start inclusive, end exclusive, zero bytes appended where
     * necessary to make all keys at least 4 bytes long).
     * <p/>
     * This method iterates over the entries in its map parameter and performs
     * the following conditional conversions on its keys. "Require" below means
     * either a {@link Preconditions} invocation or an assertion. HRegionInfo
     * sometimes returns start and end keys of zero length; this method replaces
     * zero length keys with null before doing any of the checks described
     * below. The parameter map and the values it contains are only read and
     * never modified.
     *
     * <ul>
     * <li>If an entry's HRegionInfo has null start and end keys, then first
     * require that the parameter map is a singleton, and then return a
     * single-entry map whose {@code KeyRange} has start and end buffers that
     * are both four bytes of zeros.</li>
     * <li>If the entry has a null end key (but non-null start key), put an
     * equivalent entry in the result map with a start key identical to the
     * input, except that zeros are appended to values less than 4 bytes long,
     * and an end key that is four bytes of zeros.
     * <li>If the entry has a null start key (but non-null end key), put an
     * equivalent entry in the result map where the start key is four bytes of
     * zeros, and the end key has zeros appended, if necessary, to make it at
     * least 4 bytes long, after which one is added to the padded value in
     * unsigned 32-bit arithmetic with overflow allowed.</li>
     * <li>Any entry which matches none of the above criteria results in an
     * equivalent entry in the returned map, except that zeros are appended to
     * both keys to make each at least 4 bytes long, and the end key is then
     * incremented as described in the last bullet point.</li>
     * </ul>
     *
     * After iterating over the parameter map, this method checks that it either
     * saw no entries with null keys, one entry with a null start key and a
     * different entry with a null end key, or one entry with both start and end
     * keys null. If any null keys are observed besides these three cases, the
     * method will die with a precondition failure.
     *
     * @param raw
     *            A map of HRegionInfo and ServerName from HBase
     * @return Titan-friendly expression of each region's rowkey boundaries
     */
    private Map<KeyRange, ServerName> normalizeKeyBounds(NavigableMap<HRegionInfo, ServerName> raw) {

        Map.Entry<HRegionInfo, ServerName> nullStart = null;
        Map.Entry<HRegionInfo, ServerName> nullEnd = null;

        ImmutableMap.Builder<KeyRange, ServerName> b = ImmutableMap.builder();

        for (Map.Entry<HRegionInfo, ServerName> e : raw.entrySet()) {
            HRegionInfo regionInfo = e.getKey();
            byte startKey[] = regionInfo.getStartKey();
            byte endKey[]   = regionInfo.getEndKey();

            if (0 == startKey.length) {
                startKey = null;
                logger.trace("Converted zero-length HBase startKey byte array to null");
            }

            if (0 == endKey.length) {
                endKey = null;
                logger.trace("Converted zero-length HBase endKey byte array to null");
            }

            if (null == startKey && null == endKey) {
                Preconditions.checkState(1 == raw.size());
                logger.debug("HBase table {} has a single region {}", tableName, regionInfo);
                // Choose arbitrary shared value = startKey = endKey
                return b.put(new KeyRange(FOUR_ZERO_BYTES, FOUR_ZERO_BYTES), e.getValue()).build();
            } else if (null == startKey) {
                logger.debug("Found HRegionInfo with null startKey on server {}: {}", e.getValue(), regionInfo);
                Preconditions.checkState(null == nullStart);
                nullStart = e;
                StaticBuffer endBuf =
                        StaticArrayBuffer.of(ByteBufferUtil.nextBiggerBufferAllowOverflow(ByteBuffer.wrap(zeroExtend(endKey))));
                // Replace null start key with zeroes
                b.put(new KeyRange(FOUR_ZERO_BYTES, endBuf), e.getValue());
            } else if (null == endKey) {
                logger.debug("Found HRegionInfo with null endKey on server {}: {}", e.getValue(), regionInfo);
                Preconditions.checkState(null == nullEnd);
                nullEnd = e;
                // Replace null end key with zeroes
                b.put(new KeyRange(StaticArrayBuffer.of(zeroExtend(startKey)), FOUR_ZERO_BYTES), e.getValue());
            } else {
                Preconditions.checkState(null != startKey);
                Preconditions.checkState(null != endKey);

                // Convert HBase's inclusive end keys into exclusive Titan end keys
                StaticBuffer startBuf = StaticArrayBuffer.of(zeroExtend(startKey));
                StaticBuffer endBuf =
                        StaticArrayBuffer.of(ByteBufferUtil.nextBiggerBufferAllowOverflow(ByteBuffer.wrap(zeroExtend(endKey))));

                b.put(new KeyRange(startBuf, endBuf), e.getValue());
            }
        }

        // Require either no null key bounds or a pair of them
        Preconditions.checkState(!(null == nullStart ^ null == nullEnd));

        // Check that every key in the result is at least 4 bytes long
        Map<KeyRange, ServerName> result = b.build();
        for (KeyRange kr : result.keySet()) {
            Preconditions.checkState(4 <= kr.getStart().length());
            Preconditions.checkState(4 <= kr.getEnd().length());
        }

        return result;
    }

    private final byte[] zeroExtend(byte[] dataToPad) {
        assert null != dataToPad;

        final int targetLength = 4;

        if (targetLength <= dataToPad.length)
            return dataToPad;

        byte padded[] = new byte[targetLength];

        for (int i = 0; i < dataToPad.length; i++)
            padded[i] = dataToPad[i];

        for (int i = dataToPad.length; i < padded.length; i++)
            padded[i] = (byte)0;

        return padded;
    }

    List<KeyRange> getLocalKeyPartition() {

        List<KeyRange> result = new LinkedList<KeyRange>();

        HTable table = null;
        try {
            table = new HTable(hconf, tableName);

<<<<<<< HEAD
                    StaticBuffer startBuf = StaticArrayBuffer.of(startKey);
                    StaticBuffer endBuf = BufferUtil.nextBiggerBufferAllowOverflow(StaticArrayBuffer.of(endKey));
=======
            Map<KeyRange, ServerName> normed =
                    normalizeKeyBounds(table.getRegionLocations());
>>>>>>> 0d7afbd3

            for (Map.Entry<KeyRange, ServerName> e : normed.entrySet()) {
                if (NetworkUtil.isLocalConnection(e.getValue().getHostname())) {
                    result.add(e.getKey());
                    logger.debug("Found local key/row partition {} on host {}", e.getKey(), e.getValue());
                } else {
                    logger.debug("Discarding remote {}", e.getValue());
                }
            }
        } catch (MasterNotRunningException e) {
            logger.warn("Unexpected MasterNotRunningException", e);
        } catch (ZooKeeperConnectionException e) {
            logger.warn("Unexpected ZooKeeperConnectionException", e);
        } catch (IOException e) {
            logger.warn("Unexpected IOException", e);
        } finally {
            if (null != table) {
                try {
                    table.close();
                } catch (IOException e) {
                    logger.warn("Failed to close HTable {}", table, e);
                }
            }
        }

        return result;
    }

    private String shortenCfName(String longName) throws PermanentStorageException {
        final String s;
        if (shortCfNameMap.containsKey(longName)) {
            s = shortCfNameMap.get(longName);
            Preconditions.checkNotNull(s);
            logger.debug("Substituted default CF name \"{}\" with short form \"{}\" to reduce HBase KeyValue size", longName, s);
        } else {
            if (shortCfNameMap.containsValue(longName)) {
                String fmt = "Must use CF long-form name \"%s\" instead of the short-form name \"%s\" when configured with %s=true";
                String msg = String.format(fmt, shortCfNameMap.inverse().get(longName), longName, SHORT_CF_NAMES.getName());
                throw new PermanentStorageException(msg);
            }
            s = longName;
            logger.debug("Kept default CF name \"{}\" because it has no associated short form", s);
        }
        return s;
    }

    private HTableDescriptor ensureTableExists(String tableName) throws StorageException {
        HBaseAdmin adm = getAdminInterface();

        HTableDescriptor desc;

        try { // Create our table, if necessary
            if (adm.tableExists(tableName)) {
                desc = adm.getTableDescriptor(tableName.getBytes());
            } else {
                desc = new HTableDescriptor(tableName);
                adm.createTable(desc);
            }
        } catch (IOException e) {
            throw new TemporaryStorageException(e);
        }

        return desc;
    }

    private void ensureColumnFamilyExists(String tableName, String columnFamily) throws StorageException {
        HBaseAdmin adm = getAdminInterface();
        HTableDescriptor desc = ensureTableExists(tableName);

        Preconditions.checkNotNull(desc);

        HColumnDescriptor cf = desc.getFamily(columnFamily.getBytes());

        // Create our column family, if necessary
        if (cf == null) {
            try {
                adm.disableTable(tableName);
                HColumnDescriptor cdesc = new HColumnDescriptor(columnFamily);
                if (null != compression && !compression.equals(COMPRESSION_DEFAULT))
                    HBaseSupport.setCompression(cdesc, compression);
                adm.addColumn(tableName, cdesc);

                try {
                    logger.debug("Added HBase ColumnFamily {}, waiting for 1 sec. to propogate.", columnFamily);
                    Thread.sleep(1000L);
                } catch (InterruptedException ie) {
                    throw new TemporaryStorageException(ie);
                }

                adm.enableTable(tableName);
            } catch (TableNotFoundException ee) {
                logger.error("TableNotFoundException", ee);
                throw new PermanentStorageException(ee);
            } catch (org.apache.hadoop.hbase.TableExistsException ee) {
                logger.debug("Swallowing exception {}", ee);
            } catch (IOException ee) {
                throw new TemporaryStorageException(ee);
            }
        }
    }

    @Override
    public StoreTransaction beginTransaction(final TransactionHandleConfig config) throws StorageException {
        return new HBaseTransaction(config);
    }

    /**
     * Deletes the specified table with all its columns.
     * ATTENTION: Invoking this method will delete the table if it exists and therefore causes data loss.
     */
    @Override
    public void clearStorage() throws StorageException {
        HBaseAdmin adm = getAdminInterface();

        try { // first of all, check if table exists, if not - we are done
            if (!adm.tableExists(tableName)) {
                logger.debug("clearStorage() called before table {} was created, skipping.", tableName);
                return;
            }
        } catch (IOException e) {
            throw new TemporaryStorageException(e);
        }

        /*
         * The commented code is the recommended way to truncate an HBase table.
         * But it's so slow. The titan-hbase test suite takes 18 minutes to
         * complete on my machine using the Scanner method. It takes 1 hour 17
         * minutes to complete using the disable-delete-and-recreate method
         * commented below. (after - before) below is usually between 3000 and
         * 3100 ms on my machine, but it runs so many times in the test suite
         * that it adds up.
         */
//        long before = System.currentTimeMillis();
//        try {
//            adm.disableTable(tableName);
//            adm.deleteTable(tableName);
//        } catch (IOException e) {
//            throw new PermanentStorageException(e);
//        }
//        ensureTableExists(tableName);
//        long after = System.currentTimeMillis();
//        logger.debug("Dropped and recreated table {} in {} ms", tableName, after - before);

        HTable table = null;

        try {
            table = new HTable(hconf, tableName);

            Scan scan = new Scan();
            scan.setBatch(100);
            scan.setCacheBlocks(false);
            scan.setCaching(2000);
            scan.setTimeRange(0, Long.MAX_VALUE);
            scan.setMaxVersions(1);

            ResultScanner scanner = null;

            long ts = -1;

            try {
                scanner = table.getScanner(scan);

                for (Result res : scanner) {
                    Delete d = new Delete(res.getRow());
                    //Despite comment in Delete.java, LATEST_TIMESTAMP seems to be System.currentTimeMillis()
                    //LATEST_TIMESTAMP is the default for the constructor invoked above, so it's redundant anyway
                    //d.setTimestamp(HConstants.LATEST_TIMESTAMP);

                    if (-1 == ts)
                        ts = guessTimestamp(res);

                    d.setTimestamp(ts);
                    table.delete(d);
                }
            } finally {
                IOUtils.closeQuietly(scanner);
            }
        } catch (IOException e) {
            throw new TemporaryStorageException(e);
        } finally {
            IOUtils.closeQuietly(table);
        }
    }

    private static long guessTimestamp(Result res) {

        Long sampleTime = res.getMap().firstEntry().getValue().firstEntry().getValue().firstEntry().getKey();
        // Estimate timestamp unit from order of magnitude assuming UNIX epoch -- not compatible with arbitrary custom timestamps
        Preconditions.checkArgument(null != sampleTime);
        final double exponent = Math.log10(sampleTime);
        final TimestampProvider prov;

        /*
         * These exponent brackets approximately cover UNIX Epoch timestamps
         * between:
         *
         * Sat Sep 8 21:46:40 EDT 2001
         *
         * Thu Sep 26 21:46:40 EDT 33658
         *
         * Even though it won't rollover, this timestamp guessing kludge still
         * eventually be refactored away to support arbitrary timestamps
         * provided by the user. There's no good reason clearStorage() should be
         * timestamp sensitive, it's just that truncating tables in the way
         * recommended by HBase is so incredibly slow that it more than doubles
         * the walltime taken by the titan-hbase test suite.
         */
        if (12 <= exponent && exponent < 15)
            prov = Timestamps.MILLI;
        else if (15 <= exponent && exponent < 18)
            prov = Timestamps.MICRO;
        else if (18 <= exponent && exponent < 21)
            prov = Timestamps.NANO;
        else
            throw new IllegalStateException("Timestamp " + sampleTime + " does not match expected UNIX Epoch timestamp in milli-, micro-, or nanosecond units.  clearStorage() does not support custom timestamps.");

        logger.debug("Guessed timestamp provider " + prov);

        return prov.getTime();


    }

    @Override
    public String getName() {
        return tableName;
    }

    private HBaseAdmin getAdminInterface() {
        try {
            return new HBaseAdmin(hconf);
        } catch (IOException e) {
            throw new TitanException(e);
        }
    }

    /**
     * Convert Titan internal Mutation representation into HBase native commands.
     *
     * @param mutations    Mutations to convert into HBase commands.
     * @param putTimestamp The timestamp to use for Put commands.
     * @param delTimestamp The timestamp to use for Delete commands.
     * @return Commands sorted by key converted from Titan internal representation.
     * @throws PermanentStorageException
     */
    private Map<StaticBuffer, Pair<Put, Delete>> convertToCommands(Map<String, Map<StaticBuffer, KCVMutation>> mutations,
                                                                   final long putTimestamp,
                                                                   final long delTimestamp) throws PermanentStorageException {
        Map<StaticBuffer, Pair<Put, Delete>> commandsPerKey = new HashMap<StaticBuffer, Pair<Put, Delete>>();

        for (Map.Entry<String, Map<StaticBuffer, KCVMutation>> entry : mutations.entrySet()) {

            String cfString = getCfNameForStoreName(entry.getKey());
            byte[] cfName = cfString.getBytes();

            for (Map.Entry<StaticBuffer, KCVMutation> m : entry.getValue().entrySet()) {
                byte[] key = m.getKey().as(StaticBuffer.ARRAY_FACTORY);
                KCVMutation mutation = m.getValue();

                Pair<Put, Delete> commands = commandsPerKey.get(m.getKey());

                if (commands == null) {
                    commands = new Pair<Put, Delete>();
                    commandsPerKey.put(m.getKey(), commands);
                }

                if (mutation.hasDeletions()) {
                    if (commands.getSecond() == null) {
                        Delete d = new Delete(key);
                        d.setTimestamp(delTimestamp);
                        commands.setSecond(d);
                    }

                    for (StaticBuffer b : mutation.getDeletions()) {
                        commands.getSecond().deleteColumns(cfName, b.as(StaticBuffer.ARRAY_FACTORY), delTimestamp);
                    }
                }

                if (mutation.hasAdditions()) {
                    if (commands.getFirst() == null) {
                        Put p = new Put(key, putTimestamp);
                        commands.setFirst(p);
                    }

                    for (Entry e : mutation.getAdditions()) {
                        commands.getFirst().add(cfName,
                                e.getColumnAs(StaticBuffer.ARRAY_FACTORY),
                                putTimestamp,
                                e.getValueAs(StaticBuffer.ARRAY_FACTORY));
                    }
                }
            }
        }

        return commandsPerKey;
    }

    private String getCfNameForStoreName(String storeName) throws PermanentStorageException {
        return shortCfNames ? shortenCfName(storeName) : storeName;
    }
}<|MERGE_RESOLUTION|>--- conflicted
+++ resolved
@@ -12,15 +12,12 @@
 import com.thinkaurelius.titan.diskstorage.configuration.ConfigOption;
 import com.thinkaurelius.titan.diskstorage.configuration.Configuration;
 import com.thinkaurelius.titan.diskstorage.keycolumnvalue.*;
-<<<<<<< HEAD
 import com.thinkaurelius.titan.diskstorage.util.*;
 import com.thinkaurelius.titan.diskstorage.util.BufferUtil;
-=======
 import com.thinkaurelius.titan.diskstorage.util.ByteBufferUtil;
 import com.thinkaurelius.titan.diskstorage.util.StaticArrayBuffer;
 import com.thinkaurelius.titan.diskstorage.util.TimestampProvider;
 import com.thinkaurelius.titan.diskstorage.util.Timestamps;
->>>>>>> 0d7afbd3
 import com.thinkaurelius.titan.graphdb.configuration.GraphDatabaseConfiguration;
 import com.thinkaurelius.titan.util.system.IOUtils;
 import com.thinkaurelius.titan.util.system.NetworkUtil;
@@ -96,7 +93,7 @@
                     .put(EDGEINDEX_STORE_NAME + LOCK_STORE_SUFFIX, "f")
                     .build();
 
-    private static final StaticBuffer FOUR_ZERO_BYTES = ByteBufferUtil.zeroBuffer(4);
+    private static final StaticBuffer FOUR_ZERO_BYTES = BufferUtil.zeroBuffer(4);
 
     static {
         // Verify that shortCfNameMap is injective
@@ -328,8 +325,7 @@
                 logger.debug("Found HRegionInfo with null startKey on server {}: {}", e.getValue(), regionInfo);
                 Preconditions.checkState(null == nullStart);
                 nullStart = e;
-                StaticBuffer endBuf =
-                        StaticArrayBuffer.of(ByteBufferUtil.nextBiggerBufferAllowOverflow(ByteBuffer.wrap(zeroExtend(endKey))));
+                StaticBuffer endBuf = BufferUtil.nextBiggerBufferAllowOverflow(StaticArrayBuffer.of(zeroExtend(endKey)));
                 // Replace null start key with zeroes
                 b.put(new KeyRange(FOUR_ZERO_BYTES, endBuf), e.getValue());
             } else if (null == endKey) {
@@ -344,8 +340,7 @@
 
                 // Convert HBase's inclusive end keys into exclusive Titan end keys
                 StaticBuffer startBuf = StaticArrayBuffer.of(zeroExtend(startKey));
-                StaticBuffer endBuf =
-                        StaticArrayBuffer.of(ByteBufferUtil.nextBiggerBufferAllowOverflow(ByteBuffer.wrap(zeroExtend(endKey))));
+                StaticBuffer endBuf = BufferUtil.nextBiggerBufferAllowOverflow(StaticArrayBuffer.of(zeroExtend(endKey)));
 
                 b.put(new KeyRange(startBuf, endBuf), e.getValue());
             }
@@ -391,13 +386,8 @@
         try {
             table = new HTable(hconf, tableName);
 
-<<<<<<< HEAD
-                    StaticBuffer startBuf = StaticArrayBuffer.of(startKey);
-                    StaticBuffer endBuf = BufferUtil.nextBiggerBufferAllowOverflow(StaticArrayBuffer.of(endKey));
-=======
             Map<KeyRange, ServerName> normed =
                     normalizeKeyBounds(table.getRegionLocations());
->>>>>>> 0d7afbd3
 
             for (Map.Entry<KeyRange, ServerName> e : normed.entrySet()) {
                 if (NetworkUtil.isLocalConnection(e.getValue().getHostname())) {
