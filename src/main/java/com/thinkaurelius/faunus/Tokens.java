package com.thinkaurelius.faunus;

/**
 * @author Marko A. Rodriguez (http://markorodriguez.com)
 */
public class Tokens {

    public static final String VERSION = "0.3.1-SNAPSHOT";

    public enum Action {DROP, KEEP}

    private static final String NAMESPACE = "faunus.mapreduce";

    public static String makeNamespace(final Class klass) {
        return NAMESPACE + "." + klass.getSimpleName().toLowerCase();
    }

    public static final String SETUP = "setup";
    public static final String MAP = "map";
    public static final String REDUCE = "reduce";
    public static final String CLEANUP = "cleanup";
    public static final String _ID = "_id";
    public static final String ID = "id";
    public static final String _PROPERTIES = "_properties";
    public static final String _COUNT = "_count";
    public static final String LABEL = "label";
    public static final String NULL = "null";
    public static final String TAB = "\t";
    public static final String NEWLINE = "\n";
    public static final String EMPTY_STRING = "";

<<<<<<< HEAD
    public static final String VERSION = "0.4.0-SNAPSHOT";
=======
>>>>>>> a05f1270
    public static final String FAUNUS_JOB_JAR = "faunus-" + VERSION + "-job.jar";
    public static final String FAUNUS_HOME = "FAUNUS_HOME";

    public static final String PART = "part";
    public static final String GRAPH = "graph";
    public static final String SIDEEFFECT = "sideeffect";
    public static final String JOB = "job";

    public static final String BZ2 = "bz2";

    public static int DEFAULT_MAP_SPILL_OVER = 500;
    public static final String FAUNUS_PIPELINE_MAP_SPILL_OVER = "faunus.pipeline.map-spill-over";

}<|MERGE_RESOLUTION|>--- conflicted
+++ resolved
@@ -5,7 +5,7 @@
  */
 public class Tokens {
 
-    public static final String VERSION = "0.3.1-SNAPSHOT";
+    public static final String VERSION = "0.4.0-SNAPSHOT";
 
     public enum Action {DROP, KEEP}
 
@@ -29,10 +29,6 @@
     public static final String NEWLINE = "\n";
     public static final String EMPTY_STRING = "";
 
-<<<<<<< HEAD
-    public static final String VERSION = "0.4.0-SNAPSHOT";
-=======
->>>>>>> a05f1270
     public static final String FAUNUS_JOB_JAR = "faunus-" + VERSION + "-job.jar";
     public static final String FAUNUS_HOME = "FAUNUS_HOME";
 
