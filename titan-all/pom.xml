<project xmlns="http://maven.apache.org/POM/4.0.0" xmlns:xsi="http://www.w3.org/2001/XMLSchema-instance" xsi:schemaLocation="http://maven.apache.org/POM/4.0.0 http://maven.apache.org/xsd/maven-4.0.0.xsd">
    <modelVersion>4.0.0</modelVersion>
    <parent>
        <groupId>com.thinkaurelius.titan</groupId>
        <artifactId>titan</artifactId>
<<<<<<< HEAD
        <version>0.4.0-SNAPSHOT</version>
=======
        <version>0.3.3-SNAPSHOT</version>
>>>>>>> 2926b1f9
        <relativePath>../pom.xml</relativePath>
    </parent>
    <artifactId>titan-all</artifactId>
    <name>Titan-All: Complete Titan Distribution</name>
    <url>http://thinkaurelius.github.com/titan/</url>

    <!--
      This project depends on the rest of Titan, so Maven users and
      users of tools that can parse Maven pom.xml dependencies can
      depend on this artifact and have the rest of the Titan artifacts
      pulled in automatically.  The JAR doesn't contain anything
      besides some redundant properties files.
    -->

    <dependencies>
        <dependency>
            <groupId>com.thinkaurelius.titan</groupId>
            <artifactId>titan-cassandra</artifactId>
            <version>${project.version}</version>
        </dependency>
        <dependency>
            <groupId>com.thinkaurelius.titan</groupId>
            <artifactId>titan-berkeleyje</artifactId>
            <version>${project.version}</version>
        </dependency>
        <dependency>
            <groupId>com.thinkaurelius.titan</groupId>
            <artifactId>titan-persistit</artifactId>
            <version>${titan.version}</version>
        </dependency>
        <dependency>
            <groupId>com.thinkaurelius.titan</groupId>
            <artifactId>titan-hbase</artifactId>
            <version>${project.version}</version>
        </dependency>
        <dependency>
            <groupId>com.thinkaurelius.titan</groupId>
            <artifactId>titan-es</artifactId>
            <version>${project.version}</version>
        </dependency>
        <dependency>
        	<groupId>com.thinkaurelius.titan</groupId>
        	<artifactId>titan-lucene</artifactId>
        	<version>${titan.version}</version>
        </dependency>
    </dependencies>

    <build>
        <directory>${basedir}/target</directory>
        <finalName>${project.artifactId}-${project.version}</finalName>
        <resources>
            <resource>
                <directory>${basedir}/src/main/resources</directory>
                <filtering>true</filtering>
            </resource>
        </resources>

        <plugins>
            <!-- Disable unnecessary plugins -->
            <plugin>
                <artifactId>maven-resources-plugin</artifactId>
                <executions>
                    <execution>
                        <id>default-testResources</id>
                        <phase>none</phase>
                    </execution>
                </executions>
            </plugin>
            <plugin>
                <artifactId>maven-surefire-plugin</artifactId>
                <executions>
                    <execution>
                        <id>default-test</id>
                        <phase>none</phase>
                    </execution>
                </executions>
            </plugin>
            <plugin>
                <artifactId>maven-compiler-plugin</artifactId>
                <executions>
                    <execution>
                        <id>default-compile</id>
                        <phase>none</phase>
                    </execution>
                    <execution>
                        <id>default-testCompile</id>
                        <phase>none</phase>
                    </execution>
                </executions>
            </plugin>
            <!-- Done disabling unnecessary plugins -->
        </plugins>
    </build>
</project>
 <|MERGE_RESOLUTION|>--- conflicted
+++ resolved
@@ -3,11 +3,7 @@
     <parent>
         <groupId>com.thinkaurelius.titan</groupId>
         <artifactId>titan</artifactId>
-<<<<<<< HEAD
         <version>0.4.0-SNAPSHOT</version>
-=======
-        <version>0.3.3-SNAPSHOT</version>
->>>>>>> 2926b1f9
         <relativePath>../pom.xml</relativePath>
     </parent>
     <artifactId>titan-all</artifactId>
@@ -35,12 +31,12 @@
         </dependency>
         <dependency>
             <groupId>com.thinkaurelius.titan</groupId>
-            <artifactId>titan-persistit</artifactId>
-            <version>${titan.version}</version>
+            <artifactId>titan-hbase</artifactId>
+            <version>${project.version}</version>
         </dependency>
         <dependency>
             <groupId>com.thinkaurelius.titan</groupId>
-            <artifactId>titan-hbase</artifactId>
+            <artifactId>titan-persistit</artifactId>
             <version>${project.version}</version>
         </dependency>
         <dependency>
@@ -49,9 +45,9 @@
             <version>${project.version}</version>
         </dependency>
         <dependency>
-        	<groupId>com.thinkaurelius.titan</groupId>
-        	<artifactId>titan-lucene</artifactId>
-        	<version>${titan.version}</version>
+            <groupId>com.thinkaurelius.titan</groupId>
+            <artifactId>titan-lucene</artifactId>
+            <version>${project.version}</version>
         </dependency>
     </dependencies>
 
