--- conflicted
+++ resolved
@@ -63,23 +63,14 @@
 
     @Override
     public Partitioner getPartitioner() throws StorageException {
-<<<<<<< HEAD
         return Partitioner.getPartitioner(getCassandraPartitioner());
     }
 
     public IPartitioner<?> getCassandraPartitioner() throws StorageException {
-        CTConnectionFactory fac =
-                CTConnectionPool.getFactory(hostname, port, GraphDatabaseConfiguration.CONNECTION_TIMEOUT_DEFAULT);
         CTConnection conn = null;
         try {
-            conn = fac.makeRawConnection();
+            conn = getCassandraConnection();
             return (IPartitioner<?>) Class.forName(conn.getClient().describe_partitioner()).newInstance();
-=======
-        CTConnection conn = null;
-        try {
-            conn = getCassandraConnection();
-            return Partitioner.getPartitioner(conn.getClient().describe_partitioner());
->>>>>>> 3487f1ea
         } catch (Exception e) {
             throw new TemporaryStorageException(e);
         } finally {
