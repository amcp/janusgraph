--- conflicted
+++ resolved
@@ -468,13 +468,7 @@
             mostRecentRow = ksIter.next();
 
             Preconditions.checkNotNull(mostRecentRow);
-<<<<<<< HEAD
-            
             return StaticArrayBuffer.of(mostRecentRow.bufferForKey());
-=======
-
-            return new StaticByteBuffer(mostRecentRow.bufferForKey());
->>>>>>> 52b8fd18
         }
 
         @Override
