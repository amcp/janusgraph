package com.thinkaurelius.titan.diskstorage.cassandra.astyanax;

import com.google.common.base.Preconditions;
import com.google.common.base.Supplier;
import com.google.common.collect.ImmutableMap;
import com.netflix.astyanax.*;
import com.netflix.astyanax.connectionpool.Host;
import com.netflix.astyanax.connectionpool.NodeDiscoveryType;
import com.netflix.astyanax.connectionpool.RetryBackoffStrategy;
import com.netflix.astyanax.connectionpool.exceptions.ConnectionException;
import com.netflix.astyanax.connectionpool.impl.*;
import com.netflix.astyanax.ddl.ColumnFamilyDefinition;
import com.netflix.astyanax.ddl.KeyspaceDefinition;
import com.netflix.astyanax.impl.AstyanaxConfigurationImpl;
import com.netflix.astyanax.model.ColumnFamily;
import com.netflix.astyanax.retry.RetryPolicy;
import com.netflix.astyanax.thrift.ThriftFamilyFactory;
import com.thinkaurelius.titan.diskstorage.PermanentStorageException;
import com.thinkaurelius.titan.diskstorage.StaticBuffer;
import com.thinkaurelius.titan.diskstorage.StorageException;
import com.thinkaurelius.titan.diskstorage.TemporaryStorageException;
import com.thinkaurelius.titan.diskstorage.cassandra.AbstractCassandraStoreManager;
import com.thinkaurelius.titan.diskstorage.configuration.ConfigOption;
import com.thinkaurelius.titan.diskstorage.configuration.Configuration;
import com.thinkaurelius.titan.diskstorage.Entry;
import com.thinkaurelius.titan.diskstorage.keycolumnvalue.KCVMutation;
import com.thinkaurelius.titan.diskstorage.keycolumnvalue.KeyRange;
import com.thinkaurelius.titan.diskstorage.keycolumnvalue.StoreTransaction;
import com.thinkaurelius.titan.graphdb.configuration.PreInitializeConfigOptions;

import org.apache.cassandra.dht.IPartitioner;
import org.apache.cassandra.dht.Token;
import org.apache.cassandra.exceptions.ConfigurationException;
import org.apache.cassandra.utils.FBUtilities;
import org.apache.commons.lang.StringUtils;
import org.slf4j.Logger;
import org.slf4j.LoggerFactory;

import java.lang.reflect.Constructor;
import java.nio.ByteBuffer;
import java.util.HashMap;
import java.util.List;
import java.util.Map;
import java.util.concurrent.TimeUnit;

import static com.thinkaurelius.titan.diskstorage.cassandra.CassandraTransaction.getTx;
import static com.thinkaurelius.titan.graphdb.configuration.GraphDatabaseConfiguration.STORAGE_NS;

@PreInitializeConfigOptions
public class AstyanaxStoreManager extends AbstractCassandraStoreManager {

    private static final Logger log = LoggerFactory.getLogger(AstyanaxStoreManager.class);

    //################### ASTYANAX SPECIFIC CONFIGURATION OPTIONS ######################

    /**
     * Default name for the Cassandra cluster
     * <p/>
     */
    public static final ConfigOption<String> CLUSTER_NAME = new ConfigOption<String>(STORAGE_NS, "cluster-name",
            "Default name for the Cassandra cluster",
            ConfigOption.Type.MASKABLE, "Titan Cluster");

    /**
     * Maximum pooled connections per host.
     * <p/>
     */
    public static final ConfigOption<Integer> MAX_CONNECTIONS_PER_HOST = new ConfigOption<Integer>(STORAGE_NS, "max-connections-per-host",
            "Maximum pooled connections per host",
            ConfigOption.Type.MASKABLE, 32);

    /**
     * Maximum open connections allowed in the pool (counting all hosts).
     * <p/>
     */
    public static final ConfigOption<Integer> MAX_CONNECTIONS = new ConfigOption<Integer>(STORAGE_NS, "max-connections",
            "Maximum open connections allowed in the pool (counting all hosts)",
            ConfigOption.Type.MASKABLE, -1);

    /**
     * Maximum number of operations allowed per connection before the connection is closed.
     * <p/>
     */
    public static final ConfigOption<Integer> MAX_OPERATIONS_PER_CONNECTION = new ConfigOption<Integer>(STORAGE_NS, "max-operations-per-connection",
            "Maximum number of operations allowed per connection before the connection is closed",
            ConfigOption.Type.MASKABLE, 100 * 1000);

    /**
     * Maximum pooled "cluster" connections per host.
     * <p/>
     * These connections are mostly idle and only used for DDL operations
     * (like creating keyspaces).  Titan doesn't need many of these connections
     * in ordinary operation.
     */
    public static final ConfigOption<Integer> MAX_CLUSTER_CONNECTIONS_PER_HOST = new ConfigOption<Integer>(STORAGE_NS, "max-cluster-connections-per-host",
            "Maximum pooled \"cluster\" connections per host",
            ConfigOption.Type.MASKABLE, 3);

    /**
     * How Astyanax discovers Cassandra cluster nodes. This must be one of the
     * values of the Astyanax NodeDiscoveryType enum.
     * <p/>
     */
    public static final ConfigOption<String> NODE_DISCOVERY_TYPE = new ConfigOption<String>(STORAGE_NS, "node-discovery-type",
            "How Astyanax discovers Cassandra cluster nodes",
            ConfigOption.Type.MASKABLE, "RING_DESCRIBE");

    /**
     * Astyanax specific host supplier useful only when discovery type set to DISCOVERY_SERVICE or TOKEN_AWARE.
     * Excepts fully qualified class name which extends google.common.base.Supplier<List<Host>>.
     */
    public static final ConfigOption<String> HOST_SUPPLIER = new ConfigOption<String>(STORAGE_NS, "host-supplier",
            "Host supplier to use when discovery type is set to DISCOVERY_SERVICE or TOKEN_AWARE",
            ConfigOption.Type.MASKABLE, String.class);

    /**
     * Astyanax's connection pooler implementation. This must be one of the
     * values of the Astyanax ConnectionPoolType enum.
     * <p/>
     */
    public static final ConfigOption<String> CONNECTION_POOL_TYPE = new ConfigOption<String>(STORAGE_NS, "connection-pool-type",
            "Astyanax's connection pooler implementation",
            ConfigOption.Type.MASKABLE, "TOKEN_AWARE");

    /**
     * In Astyanax, RetryPolicy and RetryBackoffStrategy sound and look similar
     * but are used for distinct purposes. RetryPolicy is for retrying failed
     * operations. RetryBackoffStrategy is for retrying attempts to talk to
     * uncommunicative hosts. This config option controls RetryPolicy.
     */
    public static final ConfigOption<String> RETRY_POLICY = new ConfigOption<String>(STORAGE_NS, "retry-policy",
            "Astyanax's retry policy implementation with configuration parameters",
            ConfigOption.Type.MASKABLE, "com.netflix.astyanax.retry.BoundedExponentialBackoff,100,25000,8");

    /**
     * If non-null, this must be the fully-qualified classname (i.e. the
     * complete package name, a dot, and then the class name) of an
     * implementation of Astyanax's RetryBackoffStrategy interface. This string
     * may be followed by a sequence of integers, separated from the full
     * classname and from each other by commas; in this case, the integers are
     * cast to native Java ints and passed to the class constructor as
     * arguments. Here's an example setting that would instantiate an Astyanax
     * FixedRetryBackoffStrategy with an delay interval of 1s and suspend time
     * of 5s:
     * <p/>
     * <code>
     * com.netflix.astyanax.connectionpool.impl.FixedRetryBackoffStrategy,1000,5000
     * </code>
     * <p/>
     * If null, then Astyanax uses its default strategy, which is an
     * ExponentialRetryBackoffStrategy instance. The instance parameters take
     * Astyanax's built-in default values, which can be overridden via the
     * following config keys:
     * <ul>
     * <li>{@link #RETRY_DELAY_SLICE}</li>
     * <li>{@link #RETRY_MAX_DELAY_SLICE}</li>
     * <li>{@link #RETRY_SUSPEND_WINDOW}</li>
     * </ul>
     * <p/>
     * In Astyanax, RetryPolicy and RetryBackoffStrategy sound and look similar
     * but are used for distinct purposes. RetryPolicy is for retrying failed
     * operations. RetryBackoffStrategy is for retrying attempts to talk to
     * uncommunicative hosts. This config option controls RetryBackoffStrategy.
     */
    public static final ConfigOption<String> RETRY_BACKOFF_STRATEGY = new ConfigOption<String>(STORAGE_NS, "retry-backoff-strategy",
            "Astyanax's retry backoff strategy with configuration parameters",
            ConfigOption.Type.MASKABLE, "com.netflix.astyanax.connectionpool.impl.FixedRetryBackoffStrategy,1000,5000");

    /**
     * Controls the retryDelaySlice parameter on Astyanax
     * ConnectionPoolConfigurationImpl objects, which is in turn used by
     * ExponentialRetryBackoffStrategy. See the code for
     * {@link ConnectionPoolConfigurationImpl},
     * {@link ExponentialRetryBackoffStrategy}, and the javadoc for
     * {@link #RETRY_BACKOFF_STRATEGY} for more information.
     * <p/>
     * This parameter is not meaningful for and has no effect on
     * FixedRetryBackoffStrategy.
     */
    public static final ConfigOption<Integer> RETRY_DELAY_SLICE = new ConfigOption<Integer>(STORAGE_NS, "retry-delay-slice",
            "Astyanax's connection pool \"retryDelaySlice\" parameter",
            ConfigOption.Type.MASKABLE, ConnectionPoolConfigurationImpl.DEFAULT_RETRY_DELAY_SLICE);
    /**
     * Controls the retryMaxDelaySlice parameter on Astyanax
     * ConnectionPoolConfigurationImpl objects, which is in turn used by
     * ExponentialRetryBackoffStrategy. See the code for
     * {@link ConnectionPoolConfigurationImpl},
     * {@link ExponentialRetryBackoffStrategy}, and the javadoc for
     * {@link #RETRY_BACKOFF_STRATEGY} for more information.
     * <p/>
     * This parameter is not meaningful for and has no effect on
     * FixedRetryBackoffStrategy.
     */
    public static final ConfigOption<Integer> RETRY_MAX_DELAY_SLICE = new ConfigOption<Integer>(STORAGE_NS, "retry-max-delay-slice",
            "Astyanax's connection pool \"retryMaxDelaySlice\" parameter",
            ConfigOption.Type.MASKABLE, ConnectionPoolConfigurationImpl.DEFAULT_RETRY_MAX_DELAY_SLICE);

    /**
     * Controls the retrySuspendWindow parameter on Astyanax
     * ConnectionPoolConfigurationImpl objects, which is in turn used by
     * ExponentialRetryBackoffStrategy. See the code for
     * {@link ConnectionPoolConfigurationImpl},
     * {@link ExponentialRetryBackoffStrategy}, and the javadoc for
     * {@link #RETRY_BACKOFF_STRATEGY} for more information.
     * <p/>
     * This parameter is not meaningful for and has no effect on
     * FixedRetryBackoffStrategy.
     */
    public static final ConfigOption<Integer> RETRY_SUSPEND_WINDOW = new ConfigOption<Integer>(STORAGE_NS, "retry-suspend-window",
            "Astyanax's connection pool \"retryMaxDelaySlice\" parameter",
            ConfigOption.Type.MASKABLE, ConnectionPoolConfigurationImpl.DEFAULT_RETRY_SUSPEND_WINDOW);

    private final String clusterName;

    private final AstyanaxContext<Keyspace> keyspaceContext;
    private final AstyanaxContext<Cluster> clusterContext;

    private final RetryPolicy retryPolicy;

    private final int retryDelaySlice;
    private final int retryMaxDelaySlice;
    private final int retrySuspendWindow;
    private final RetryBackoffStrategy retryBackoffStrategy;

    private final Map<String, AstyanaxKeyColumnValueStore> openStores;

    public AstyanaxStoreManager(Configuration config) throws StorageException {
        super(config);


        // Check if we have non-default thrift frame size or max message size set and warn users
        // because there is nothing we can do in Astyanax to apply those, warning is good enough here
        // otherwise it would make bad user experience if we don't warn at all or crash on this.
        if (config.has(CASSANDRA_THRIFT_FRAME_SIZE))
            log.warn("Couldn't set custom Thrift Frame Size property, use 'cassandrathrift' instead.");

        this.clusterName = config.get(CLUSTER_NAME);

        retryDelaySlice = config.get(RETRY_DELAY_SLICE);
        retryMaxDelaySlice = config.get(RETRY_MAX_DELAY_SLICE);
        retrySuspendWindow = config.get(RETRY_SUSPEND_WINDOW);
        retryBackoffStrategy = getRetryBackoffStrategy(config.get(RETRY_BACKOFF_STRATEGY));
        retryPolicy = getRetryPolicy(config.get(RETRY_POLICY));

        final int maxConnsPerHost = config.get(MAX_CONNECTIONS_PER_HOST);

        final int maxClusterConnsPerHost = config.get(MAX_CLUSTER_CONNECTIONS_PER_HOST);

        this.clusterContext = createCluster(getContextBuilder(config, maxClusterConnsPerHost, "Cluster"));

        ensureKeyspaceExists(clusterContext.getClient());

        this.keyspaceContext = getContextBuilder(config, maxConnsPerHost, "Keyspace").buildKeyspace(ThriftFamilyFactory.getInstance());
        this.keyspaceContext.start();

        openStores = new HashMap<String, AstyanaxKeyColumnValueStore>(8);
    }

    @Override
    public Deployment getDeployment() {
        return Deployment.REMOTE; // TODO
    }

    @Override
    @SuppressWarnings("unchecked")
    public IPartitioner<? extends Token<?>> getCassandraPartitioner() throws StorageException {
        Cluster cl = clusterContext.getClient();
        try {
            return FBUtilities.newPartitioner(cl.describePartitioner());
        } catch (ConnectionException e) {
            throw new TemporaryStorageException(e);
        } catch (ConfigurationException e) {
            throw new PermanentStorageException(e);
        }
    }

    @Override
    public String toString() {
        return "astyanax" + super.toString();
    }

    @Override
    public void close() {
        // Shutdown the Astyanax contexts
        openStores.clear();
        keyspaceContext.shutdown();
        clusterContext.shutdown();
    }

    @Override
    public synchronized AstyanaxKeyColumnValueStore openDatabase(String name) throws StorageException {
        if (openStores.containsKey(name)) return openStores.get(name);
        else {
            ensureColumnFamilyExists(name);
            AstyanaxKeyColumnValueStore store = new AstyanaxKeyColumnValueStore(name, keyspaceContext.getClient(), this, retryPolicy);
            openStores.put(name, store);
            return store;
        }
    }

    @Override
    public void mutateMany(Map<String, Map<StaticBuffer, KCVMutation>> batch, StoreTransaction txh) throws StorageException {
        MutationBatch m = keyspaceContext.getClient().prepareMutationBatch()
                .setConsistencyLevel(getTx(txh).getWriteConsistencyLevel().getAstyanax())
                .withRetryPolicy(retryPolicy.duplicate());

        final MaskedTimestamp commitTime = new MaskedTimestamp(txh);

        for (Map.Entry<String, Map<StaticBuffer, KCVMutation>> batchentry : batch.entrySet()) {
            String storeName = batchentry.getKey();
            Preconditions.checkArgument(openStores.containsKey(storeName), "Store cannot be found: " + storeName);

            ColumnFamily<ByteBuffer, ByteBuffer> columnFamily = openStores.get(storeName).getColumnFamily();

            Map<StaticBuffer, KCVMutation> mutations = batchentry.getValue();
            for (Map.Entry<StaticBuffer, KCVMutation> ent : mutations.entrySet()) {
                // The CLMs for additions and deletions are separated because
                // Astyanax's operation timestamp cannot be set on a per-delete
                // or per-addition basis.
                KCVMutation titanMutation = ent.getValue();
                ByteBuffer key = ent.getKey().asByteBuffer();

                if (titanMutation.hasDeletions()) {
                    ColumnListMutation<ByteBuffer> dels = m.withRow(columnFamily, key);
                    dels.setTimestamp(commitTime.getDeletionTime(times.getUnit()));

                    for (StaticBuffer b : titanMutation.getDeletions())
                        dels.deleteColumn(b.as(StaticBuffer.BB_FACTORY));
                }

                if (titanMutation.hasAdditions()) {
                    ColumnListMutation<ByteBuffer> upds = m.withRow(columnFamily, key);
                    upds.setTimestamp(commitTime.getAdditionTime(times.getUnit()));

                    for (Entry e : titanMutation.getAdditions()) {
                        if (null != e.getTtl() && e.getTtl() > 0) {
                            upds.putColumn(e.getColumnAs(StaticBuffer.BB_FACTORY), e.getValueAs(StaticBuffer.BB_FACTORY), e.getTtl());
                        } else {
                            upds.putColumn(e.getColumnAs(StaticBuffer.BB_FACTORY), e.getValueAs(StaticBuffer.BB_FACTORY));
                        }
                    }
                }
            }
        }

        try {
            m.execute();
        } catch (ConnectionException e) {
            throw new TemporaryStorageException(e);
        }

        sleepAfterWrite(txh, commitTime);
    }

    @Override
    public List<KeyRange> getLocalKeyPartition() throws StorageException {
        throw new UnsupportedOperationException();
    }

    @Override
    public void clearStorage() throws StorageException {
        try {
            Cluster cluster = clusterContext.getClient();

            Keyspace ks = cluster.getKeyspace(keySpaceName);

            // Not a big deal if Keyspace doesn't not exist (dropped manually by user or tests).
            // This is called on per test setup basis to make sure that previous test cleaned
            // everything up, so first invocation would always fail as Keyspace doesn't yet exist.
            if (ks == null)
                return;

            for (ColumnFamilyDefinition cf : cluster.describeKeyspace(keySpaceName).getColumnFamilyList()) {
                ks.truncateColumnFamily(new ColumnFamily<Object, Object>(cf.getName(), null, null));
            }
        } catch (ConnectionException e) {
            throw new PermanentStorageException(e);
        }
    }

    private void ensureColumnFamilyExists(String name) throws StorageException {
        ensureColumnFamilyExists(name, "org.apache.cassandra.db.marshal.BytesType");
    }

    private void ensureColumnFamilyExists(String name, String comparator) throws StorageException {
        Cluster cl = clusterContext.getClient();
        try {
            KeyspaceDefinition ksDef = cl.describeKeyspace(keySpaceName);
            boolean found = false;
            if (null != ksDef) {
                for (ColumnFamilyDefinition cfDef : ksDef.getColumnFamilyList()) {
                    found |= cfDef.getName().equals(name);
                }
            }
            if (!found) {
                ColumnFamilyDefinition cfDef =
                        cl.makeColumnFamilyDefinition()
                                .setName(name)
                                .setKeyspace(keySpaceName)
                                .setComparatorType(comparator);

                ImmutableMap.Builder<String, String> compressionOptions = new ImmutableMap.Builder<String, String>();

                if (compressionEnabled) {
                    compressionOptions.put("sstable_compression", compressionClass)
                            .put("chunk_length_kb", Integer.toString(compressionChunkSizeKB));
                }

                cl.addColumnFamily(cfDef.setCompressionOptions(compressionOptions.build()));
            }
        } catch (ConnectionException e) {
            throw new TemporaryStorageException(e);
        }
    }

    private static AstyanaxContext<Cluster> createCluster(AstyanaxContext.Builder cb) {
        AstyanaxContext<Cluster> clusterCtx = cb.buildCluster(ThriftFamilyFactory.getInstance());
        clusterCtx.start();

        return clusterCtx;
    }

    private AstyanaxContext.Builder getContextBuilder(Configuration config, int maxConnsPerHost, String usedFor) {

        final ConnectionPoolType poolType = ConnectionPoolType.valueOf(config.get(CONNECTION_POOL_TYPE));

        final NodeDiscoveryType discType = NodeDiscoveryType.valueOf(config.get(NODE_DISCOVERY_TYPE));

        final int maxConnections = config.get(MAX_CONNECTIONS);

        final int maxOperationsPerConnection = config.get(MAX_OPERATIONS_PER_CONNECTION);

        final int connectionTimeout = (int) connectionTimeoutMS.getLength(TimeUnit.MILLISECONDS);

        ConnectionPoolConfigurationImpl cpool =
                new ConnectionPoolConfigurationImpl(usedFor + "TitanConnectionPool")
                        .setPort(port)
                        .setMaxOperationsPerConnection(maxOperationsPerConnection)
                        .setMaxConnsPerHost(maxConnsPerHost)
                        .setRetryDelaySlice(retryDelaySlice)
                        .setRetryMaxDelaySlice(retryMaxDelaySlice)
                        .setRetrySuspendWindow(retrySuspendWindow)
                        .setSocketTimeout(connectionTimeout)
                        .setConnectTimeout(connectionTimeout)
                        .setSeeds(StringUtils.join(hostnames, ","));

        if (null != retryBackoffStrategy) {
            cpool.setRetryBackoffStrategy(retryBackoffStrategy);
            log.debug("Custom RetryBackoffStrategy {}", cpool.getRetryBackoffStrategy());
        } else {
            log.debug("Default RetryBackoffStrategy {}", cpool.getRetryBackoffStrategy());
        }

        AstyanaxConfigurationImpl aconf =
                new AstyanaxConfigurationImpl()
                        .setConnectionPoolType(poolType)
                        .setDiscoveryType(discType)
                        .setTargetCassandraVersion("1.2");

        if (0 < maxConnections) {
            cpool.setMaxConns(maxConnections);
        }

        if (hasAuthentication()) {
            cpool.setAuthenticationCredentials(new SimpleAuthenticationCredentials(username, password));
        }

        AstyanaxContext.Builder ctxBuilder = new AstyanaxContext.Builder();

        // Standard context builder options
        ctxBuilder
            .forCluster(clusterName)
            .forKeyspace(keySpaceName)
            .withAstyanaxConfiguration(aconf)
            .withConnectionPoolConfiguration(cpool)
            .withConnectionPoolMonitor(new CountingConnectionPoolMonitor());

        // Conditional context builder option: host supplier
        if (config.has(HOST_SUPPLIER)) {
            String hostSupplier = config.get(HOST_SUPPLIER);
            Supplier<List<Host>> supplier = null;
            if (hostSupplier != null) {
                try {
                    supplier = (Supplier<List<Host>>) Class.forName(hostSupplier).newInstance();
                    ctxBuilder.withHostSupplier(supplier);
                } catch (Exception e) {
                    log.warn("Problem with host supplier class " + hostSupplier + ", going to use default.", e);
                }
            }
        }

        return ctxBuilder;
    }

    private void ensureKeyspaceExists(Cluster cl) throws StorageException {
        KeyspaceDefinition ksDef;

        try {
            ksDef = cl.describeKeyspace(keySpaceName);

            if (null != ksDef && ksDef.getName().equals(keySpaceName)) {
                log.debug("Found keyspace {}", keySpaceName);
                return;
            }
        } catch (ConnectionException e) {
            log.debug("Failed to describe keyspace {}", keySpaceName);
        }

        log.debug("Creating keyspace {}...", keySpaceName);
        try {
<<<<<<< HEAD

            Map<String, String> stratops = ImmutableMap.of(
                    "replication_factor", String.valueOf(replicationFactor));

=======
>>>>>>> 3b3d63a3
            ksDef = cl.makeKeyspaceDefinition()
                    .setName(keySpaceName)
                    .setStrategyClass(storageConfig.get(REPLICATION_STRATEGY))
                    .setStrategyOptions(strategyOptions);
            cl.addKeyspace(ksDef);

            log.debug("Created keyspace {}", keySpaceName);
        } catch (ConnectionException e) {
            log.debug("Failed to create keyspace {}, keySpaceName");
            throw new TemporaryStorageException(e);
        }
    }

    private static RetryBackoffStrategy getRetryBackoffStrategy(String desc) throws PermanentStorageException {
        if (null == desc)
            return null;

        String[] tokens = desc.split(",");
        String policyClassName = tokens[0];
        int argCount = tokens.length - 1;
        Integer[] args = new Integer[argCount];

        for (int i = 1; i < tokens.length; i++) {
            args[i - 1] = Integer.valueOf(tokens[i]);
        }

        try {
            RetryBackoffStrategy rbs = instantiate(policyClassName, args, desc);
            log.debug("Instantiated RetryBackoffStrategy object {} from config string \"{}\"", rbs, desc);
            return rbs;
        } catch (Exception e) {
            throw new PermanentStorageException("Failed to instantiate Astyanax RetryBackoffStrategy implementation", e);
        }
    }

    private static RetryPolicy getRetryPolicy(String serializedRetryPolicy) throws StorageException {
        String[] tokens = serializedRetryPolicy.split(",");
        String policyClassName = tokens[0];
        int argCount = tokens.length - 1;
        Integer[] args = new Integer[argCount];
        for (int i = 1; i < tokens.length; i++) {
            args[i - 1] = Integer.valueOf(tokens[i]);
        }

        try {
            RetryPolicy rp = instantiate(policyClassName, args, serializedRetryPolicy);
            log.debug("Instantiated RetryPolicy object {} from config string \"{}\"", rp, serializedRetryPolicy);
            return rp;
        } catch (Exception e) {
            throw new PermanentStorageException("Failed to instantiate Astyanax Retry Policy class", e);
        }
    }

    @SuppressWarnings("unchecked")
    private static <V> V instantiate(String policyClassName, Integer[] args, String raw) throws Exception {
        for (Constructor<?> con : Class.forName(policyClassName).getConstructors()) {
            Class<?>[] parameterTypes = con.getParameterTypes();

            // match constructor by number of arguments first
            if (args.length != parameterTypes.length)
                continue;

            // check if the constructor parameter types are compatible with argument types (which are integer)
            // note that we allow long.class arguments too because integer is cast to long by runtime.
            boolean intsOrLongs = true;
            for (Class<?> pc : parameterTypes) {
                if (!pc.equals(int.class) && !pc.equals(long.class)) {
                    intsOrLongs = false;
                    break;
                }
            }

            // we found a constructor with required number of parameters but times didn't match, let's carry on
            if (!intsOrLongs)
                continue;

            if (log.isDebugEnabled())
                log.debug("About to instantiate class {} with {} arguments", con.toString(), args.length);

            return (V) con.newInstance(args);
        }

        throw new Exception("Failed to identify a class matching the Astyanax Retry Policy config string \"" + raw + "\"");
    }

    @Override
    public Map<String, String> getCompressionOptions(String cf) throws StorageException {
        try {
            Keyspace k = keyspaceContext.getClient();

            KeyspaceDefinition kdef = k.describeKeyspace();

            if (null == kdef) {
                throw new PermanentStorageException("Keyspace " + k.getKeyspaceName() + " is undefined");
            }

            ColumnFamilyDefinition cfdef = kdef.getColumnFamily(cf);

            if (null == cfdef) {
                throw new PermanentStorageException("Column family " + cf + " is undefined");
            }

            return cfdef.getCompressionOptions();
        } catch (ConnectionException e) {
            throw new PermanentStorageException(e);
        }
    }
}

<|MERGE_RESOLUTION|>--- conflicted
+++ resolved
@@ -508,13 +508,6 @@
 
         log.debug("Creating keyspace {}...", keySpaceName);
         try {
-<<<<<<< HEAD
-
-            Map<String, String> stratops = ImmutableMap.of(
-                    "replication_factor", String.valueOf(replicationFactor));
-
-=======
->>>>>>> 3b3d63a3
             ksDef = cl.makeKeyspaceDefinition()
                     .setName(keySpaceName)
                     .setStrategyClass(storageConfig.get(REPLICATION_STRATEGY))
