--- conflicted
+++ resolved
@@ -31,10 +31,7 @@
 
 import com.thinkaurelius.titan.graphdb.configuration.GraphDatabaseConfiguration;
 import com.thinkaurelius.titan.graphdb.database.EdgeSerializer;
-<<<<<<< HEAD
 import com.thinkaurelius.titan.graphdb.database.StandardTitanGraph;
-=======
->>>>>>> 229f7d9e
 import com.thinkaurelius.titan.graphdb.database.log.LogTxMeta;
 import com.thinkaurelius.titan.graphdb.database.log.LogTxStatus;
 import com.thinkaurelius.titan.graphdb.database.log.TransactionLogHeader;
@@ -3089,11 +3086,7 @@
         Use trigger framework
          */
         final AtomicInteger triggerCount = new AtomicInteger(0);
-<<<<<<< HEAD
-        LogProcessorFramework triggers = TitanFactory.openTriggers(graph);
-=======
-        LogProcessorFramework triggers = TitanFactory.openTransactionLog(TitanFactory.open(config));
->>>>>>> 229f7d9e
+        LogProcessorFramework triggers = TitanFactory.openTransactionLog(graph);
         triggers.addLogProcessor(triggerName).setStartTime(startTime, TimeUnit.MILLISECONDS).setRetryAttempts(1)
         .addProcessor(new ChangeProcessor() {
             @Override
@@ -3220,15 +3213,7 @@
 
         triggers.removeLogProcessor(triggerName);
         triggers.shutdown();
-<<<<<<< HEAD
         assertEquals(4, triggerCount.get());
-=======
-        recovery.shutdown();
-        assertEquals(2, triggerCount.get());
-        long[] recoveryStats = ((StandardTransactionLogProcessor)recovery).getStatistics();
-        assertEquals(3,recoveryStats[0]);
-        assertEquals(0,recoveryStats[1]);
->>>>>>> 229f7d9e
     }
 
 
