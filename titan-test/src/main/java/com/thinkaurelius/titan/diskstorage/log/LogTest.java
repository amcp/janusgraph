package com.thinkaurelius.titan.diskstorage.log;

import com.google.common.base.Preconditions;
import com.thinkaurelius.titan.diskstorage.StaticBuffer;
import com.thinkaurelius.titan.diskstorage.StorageException;
import com.thinkaurelius.titan.diskstorage.util.BufferUtil;
import com.thinkaurelius.titan.diskstorage.util.StaticArrayBuffer;

import org.junit.*;

import static org.junit.Assert.*;

import org.slf4j.Logger;
import org.slf4j.LoggerFactory;

import java.nio.ByteBuffer;
import java.util.ArrayList;
import java.util.List;
import java.util.Random;
import java.util.concurrent.TimeUnit;
import java.util.concurrent.atomic.AtomicLong;

/**
 * Tests general log implementations
 *
 * @author Matthias Broecheler (me@matthiasb.com)
 */
public abstract class LogTest {

    private Logger log = LoggerFactory.getLogger(LogTest.class);

    public static final String DEFAULT_SENDER_ID = "sender";

    private static final long SLEEP_TIME_MS = 22000;

    public abstract LogManager openLogManager(String senderId) throws StorageException;

    private LogManager manager;

    @Before
    public void setup() throws Exception {
        manager = openLogManager(DEFAULT_SENDER_ID);
    }

    @After
    public void shutdown() throws Exception {
        close();
    }

    public void close() throws Exception {
        manager.close();
    }

    @Test
    public void smallSendReceive() throws Exception {
        simpleSendReceive(100,50);
    }

    @Test
    public void mediumSendReceive() throws Exception {
        simpleSendReceive(2000,5);
    }

    @Test
    public void testMultipleReadersOnSingleLog() throws Exception {
        sendReceive(4, 2000, 5);
    }

    @Test
    public void testReadMarkerResumesInMiddleOfLog() throws Exception {
        Log log1 = manager.openLog("test1", ReadMarker.fromNow());
        log1.add(BufferUtil.getLongBuffer(1L));
        log1.close();
        log1 = manager.openLog("test1", ReadMarker.fromNow());
        CountingReader count = new CountingReader();
        log1.registerReader(count);
        log1.add(BufferUtil.getLongBuffer(2L));
        Thread.sleep(SLEEP_TIME_MS);
        assertEquals(1, count.totalMsg.get());
        assertEquals(2, count.totalValue.get());
    }

    @Test
    public void testLogIsDurableAcrossReopen() throws Exception {
        final long past = System.currentTimeMillis() - 10L;
        final long future = past + 1000000L;
        Log l;
        l = manager.openLog("durable", ReadMarker.fromTime(future, TimeUnit.MILLISECONDS));
        l.add(BufferUtil.getLongBuffer(1L));
        Thread.sleep(SLEEP_TIME_MS);
        manager.close();

        l = manager.openLog("durable", ReadMarker.fromTime(future, TimeUnit.MILLISECONDS));
        l.add(BufferUtil.getLongBuffer(2L));
        Thread.sleep(SLEEP_TIME_MS);
        l.close();

        l = manager.openLog("durable", ReadMarker.fromTime(past, TimeUnit.MILLISECONDS));
        CountingReader count = new CountingReader();
        l.registerReader(count);
        Thread.sleep(SLEEP_TIME_MS);
        assertEquals(2, count.totalMsg.get());
        assertEquals(3L, count.totalValue.get());
    }

    @Test
    public void testMultipleLogsWithSingleReader() throws Exception {
        final int nl = 3;
        Log logs[] = new Log[nl];
        long value = 1L;
        CountingReader count = new CountingReader();
        for (int i = 0; i < nl; i++) {
            logs[i] = manager.openLog("ml" + i, ReadMarker.fromNow());
            logs[i].registerReader(count);
            logs[i].add(BufferUtil.getLongBuffer(value));
            value <<= 1;
        }
        Thread.sleep(SLEEP_TIME_MS);
        assertEquals(3, count.totalMsg.get());
        assertEquals(value - 1, count.totalValue.get());
    }

    @Test
    public void testSeparateReadersAndLogsInSharedManager() throws Exception {
        final int n = 5;
        Log logs[] = new Log[n];
        CountingReader counts[] = new CountingReader[n];
        for (int i = 0; i < n; i++) {
            counts[i] = new CountingReader();
            logs[i] = manager.openLog("loner" + i, ReadMarker.fromNow());
            logs[i].registerReader(counts[i]);
            logs[i].add(BufferUtil.getLongBuffer(1L << (i + 1)));
        }
        Thread.sleep(SLEEP_TIME_MS);
        for (int i = 0; i < n; i++) {
            assertEquals(1L << (i + 1), counts[i].totalValue.get());
            assertEquals(1, counts[i].totalMsg.get());
        }
    }

    @Test
    public void testFuzzMessages() throws Exception {
<<<<<<< HEAD
        final int maxLen = 269; // TODO increase value over 271
        final int rounds = 4;
=======
        final int maxLen = 1024 * 4;
        final int rounds = 32;
>>>>>>> e773067c

        StoringReader reader = new StoringReader();
        List<StaticBuffer> expected = new ArrayList<StaticBuffer>(rounds);

        Log l = manager.openLog("fuzz", ReadMarker.fromNow());
        l.registerReader(reader);
        Random rand = new Random();
        for (int i = 0; i < rounds; i++) {
            //int len = rand.nextInt(maxLen + 1);
            int len = maxLen;
            if (0 == len)
                len = 1; // 0 would throw IllegalArgumentException
            byte[] raw = new byte[len];
            rand.nextBytes(raw);
            StaticBuffer sb = StaticArrayBuffer.of(raw);
            l.add(sb);
            expected.add(sb);
            Thread.sleep(50L);
        }
        Thread.sleep(SLEEP_TIME_MS);
        assertEquals(rounds, reader.msgCount);
        assertEquals(expected, reader.msgs);
    }

    private void simpleSendReceive(int numMessages, int delayMS) throws Exception {
        sendReceive(1, numMessages, delayMS);
    }

    public void sendReceive(int readers, int numMessages, int delayMS) throws Exception {
        Preconditions.checkState(0 < readers);
        Log log1 = manager.openLog("test1", ReadMarker.fromNow());
        assertEquals("test1",log1.getName());
        CountingReader counts[] = new CountingReader[readers];
        for (int i = 0; i < counts.length; i++) {
            counts[i] = new CountingReader();
            log1.registerReader(counts[i]);
        }
        for (long i=1;i<=numMessages;i++) {
            log1.add(BufferUtil.getLongBuffer(i));
//            System.out.println("Wrote message: " + i);
            Thread.sleep(delayMS);
        }
        Thread.sleep(SLEEP_TIME_MS);
        for (int i = 0; i < counts.length; i++) {
            CountingReader count = counts[i];
            assertEquals("counter index " + i + " message count mismatch", numMessages,count.totalMsg.get());
            assertEquals("counter index " + i + " value mismatch", numMessages*(numMessages+1)/2,count.totalValue.get());
            assertTrue(log1.unregisterReader(count));
        }
        log1.close();

    }

    private static class CountingReader implements MessageReader {

        private AtomicLong totalMsg=new AtomicLong(0);
        private AtomicLong totalValue=new AtomicLong(0);
        private long lastMessageValue = 0;

        @Override
        public void read(Message message) {
            assertNotNull(message);
            assertNotNull(message.getSenderId());
            assertTrue(System.currentTimeMillis()>=message.getTimestamp(TimeUnit.MILLISECONDS));
            StaticBuffer content = message.getContent();
            assertNotNull(content);
            assertEquals(8,content.length());
            long value = content.getLong(0);
            assertTrue("Message out of order: "+value, lastMessageValue<value);
            lastMessageValue = value;
            totalMsg.incrementAndGet();
            totalValue.addAndGet(value);
        }
    }

    private static class StoringReader implements MessageReader {

        private List<StaticBuffer> msgs = new ArrayList<StaticBuffer>(64);
        private volatile int msgCount = 0;

        @Override
        public void read(Message message) {
            assertNotNull(message);
            assertNotNull(message.getSenderId());
            assertTrue(System.currentTimeMillis()>=message.getTimestamp(TimeUnit.MILLISECONDS));
            StaticBuffer content = message.getContent();
            assertNotNull(content);
            msgs.add(content);
            msgCount++;
        }
    }
}<|MERGE_RESOLUTION|>--- conflicted
+++ resolved
@@ -140,13 +140,8 @@
 
     @Test
     public void testFuzzMessages() throws Exception {
-<<<<<<< HEAD
-        final int maxLen = 269; // TODO increase value over 271
-        final int rounds = 4;
-=======
         final int maxLen = 1024 * 4;
         final int rounds = 32;
->>>>>>> e773067c
 
         StoringReader reader = new StoringReader();
         List<StaticBuffer> expected = new ArrayList<StaticBuffer>(rounds);
