package com.thinkaurelius.titan.diskstorage;

import static org.junit.Assert.assertEquals;

import java.io.IOException;
import java.nio.ByteBuffer;
import java.util.ArrayList;
<<<<<<< HEAD
import java.util.Arrays;
import java.util.Collection;
import java.util.Collections;
import java.util.HashSet;
import java.util.Iterator;
import java.util.LinkedList;
=======
import java.util.HashSet;
>>>>>>> 2c41834e
import java.util.List;
import java.util.Random;
import java.util.Set;

<<<<<<< HEAD
import com.thinkaurelius.titan.diskstorage.util.ByteBufferUtil;
import com.thinkaurelius.titan.diskstorage.util.ReadArrayBuffer;
import com.thinkaurelius.titan.diskstorage.util.StaticByteBuffer;

=======
import com.google.common.collect.Sets;
import com.thinkaurelius.titan.testutil.RandomGenerator;
>>>>>>> 2c41834e
import org.junit.*;
import org.junit.experimental.categories.Category;
import org.junit.rules.TestName;
import org.slf4j.Logger;
import org.slf4j.LoggerFactory;

<<<<<<< HEAD
import com.google.common.base.Preconditions;
import com.google.common.collect.Iterators;
import com.google.common.collect.Lists;
import com.google.common.collect.Sets;
import com.thinkaurelius.titan.diskstorage.keycolumnvalue.*;
import com.thinkaurelius.titan.diskstorage.util.RecordIterator;
import com.thinkaurelius.titan.testcategory.OrderedKeyStoreTests;
import com.thinkaurelius.titan.testcategory.UnorderedKeyStoreTests;
import com.thinkaurelius.titan.testutil.RandomGenerator;
=======
import com.thinkaurelius.titan.diskstorage.keycolumnvalue.*;
import com.thinkaurelius.titan.diskstorage.util.RecordIterator;
import com.thinkaurelius.titan.diskstorage.util.ReadArrayBuffer;

>>>>>>> 2c41834e

public abstract class KeyColumnValueStoreTest {
    
    @Rule public TestName name = new TestName();
    
    private Logger log = LoggerFactory.getLogger(KeyColumnValueStoreTest.class);

    int numKeys = 500;
    int numColumns = 50;

    public static final String STORE_NAME = "testStore1";

    public KeyColumnValueStoreManager manager;
    public StoreTransaction tx;
    public KeyColumnValueStore store;

    @Before
    public void setUp() throws Exception {
        openStorageManager().clearStorage();
        open();
    }

    public abstract KeyColumnValueStoreManager openStorageManager() throws StorageException;

    public void open() throws StorageException {
        manager = openStorageManager();
<<<<<<< HEAD
        store = manager.openDatabase(storeName);
        tx = startTx();
    }

    public StoreTransaction startTx() throws StorageException {
        return manager.beginTransaction(new StoreTxConfig());
    }

    public StoreFeatures storeFeatures() {
        return manager.getFeatures();
=======
        store = manager.openDatabase(STORE_NAME);
        tx = manager.beginTransaction(ConsistencyLevel.DEFAULT);
>>>>>>> 2c41834e
    }

    public void clopen() throws StorageException {
        close();
        open();
    }

    @After
    public void tearDown() throws Exception {
        close();
    }

    public void close() throws StorageException {
        if (tx != null) tx.commit();
        store.close();
        manager.close();
    }

    @Test
    public void createDatabase() {
        //Just setup and shutdown
    }

    public String[][] generateValues() {
        return KeyValueStoreUtil.generateData(numKeys, numColumns);
    }
    
    public void loadValues(String[][] values) throws StorageException {
        loadValues(values, -1, -1);
    }
    
    public void loadValues(String[][] values, int shiftEveryNthRow,
            int shiftSliceLength) throws StorageException {
        for (int i = 0; i < values.length; i++) {

            List<Entry> entries = new ArrayList<Entry>();
            for (int j = 0; j < values[i].length; j++) {
                StaticBuffer col;
                if (0 < shiftEveryNthRow && 0 == i/* +1 */% shiftEveryNthRow) {
                    ByteBuffer bb = ByteBuffer.allocate(shiftSliceLength + 9);
                    for (int s = 0; s < shiftSliceLength; s++) {
                        bb.put((byte) -1);
                    }
                    bb.put(KeyValueStoreUtil.getBuffer(j + 1).asByteBuffer());
                    bb.flip();
                    col = new StaticByteBuffer(bb);

                    // col = KeyValueStoreUtil.getBuffer(j + values[i].length +
                    // 100);
                } else {
                    col = KeyValueStoreUtil.getBuffer(j);
                }
                entries.add(new StaticBufferEntry(col, KeyValueStoreUtil
                        .getBuffer(values[i][j])));
            }
            store.mutate(KeyValueStoreUtil.getBuffer(i), entries,
                    KeyColumnValueStore.NO_DELETIONS, tx);
        }
    }
    
    /**
     * Load a bunch of key-column-values in a way that vaguely resembles a lower
     * triangular matrix.
     * <p>
     * Iterate over key values {@code k} in the half-open long interval
     * {@code [offset, offset + dimension -1)}. For each {@code k}, iterate over
     * the column values {@code c} in the half-open integer interval
     * {@code [offset, k]}.
     * <p>
     * For each key-column coordinate specified by a {@code (k, c} pair in the
     * iteration, write a value one byte long with all bits set (unsigned -1 or
     * signed 255).
     * 
     * @param dimension
     *            size of loaded data (must be positive)
     * @param offset
     *            offset (must be positive)
     * @throws StorageException
     *             unexpected failure
     */
    public void loadLowerTriangularValues(int dimension, int offset) throws StorageException {

        Preconditions.checkArgument(0 < dimension);
        ByteBuffer val = ByteBuffer.allocate(1);
        val.put((byte)-1);
        StaticBuffer staticVal = new StaticByteBuffer(val);
        
        List<Entry> rowAdditions = new ArrayList<Entry>(dimension);
        
        for (int k = 0; k < dimension; k++) {
            
            rowAdditions.clear();
            
            ByteBuffer key = ByteBuffer.allocate(8);
            key.putInt(0);
            key.putInt(k + offset);
            key.flip();
            StaticBuffer staticKey = new StaticByteBuffer(key);
            
            for (int c = 0; c <= k; c++) {
                ByteBuffer col = ByteBuffer.allocate(4);
                col.putInt(c + offset);
                col.flip();
                StaticBuffer staticCol = new StaticByteBuffer(col);
                rowAdditions.add(new StaticBufferEntry(staticCol, staticVal));
            }
            
            store.mutate(staticKey, rowAdditions, Collections.<StaticBuffer>emptyList(), tx);
        }
    }

    public Set<KeyColumn> deleteValues(int every) throws StorageException {
        Set<KeyColumn> removed = new HashSet<KeyColumn>();
        int counter = 0;
        for (int i = 0; i < numKeys; i++) {
            List<StaticBuffer> deletions = new ArrayList<StaticBuffer>();
            for (int j = 0; j < numColumns; j++) {
                counter++;
                if (counter % every == 0) {
                    //remove
                    removed.add(new KeyColumn(i, j));
                    deletions.add(KeyValueStoreUtil.getBuffer(j));
                }
            }
            store.mutate(KeyValueStoreUtil.getBuffer(i), KeyColumnValueStore.NO_ADDITIONS, deletions, tx);
        }
        return removed;
    }

    public Set<Integer> deleteKeys(int every) throws StorageException {
        Set<Integer> removed = new HashSet<Integer>();
        for (int i = 0; i < numKeys; i++) {
            if (i % every == 0) {
                removed.add(i);
                List<StaticBuffer> deletions = new ArrayList<StaticBuffer>();
                for (int j = 0; j < numColumns; j++) {
                    deletions.add(KeyValueStoreUtil.getBuffer(j));
                }
                store.mutate(KeyValueStoreUtil.getBuffer(i), KeyColumnValueStore.NO_ADDITIONS, deletions, tx);
            }
        }
        return removed;
    }

    public void checkKeys(Set<Integer> removed) throws StorageException {
        for (int i = 0; i < numKeys; i++) {
            if (removed.contains(i)) {
                Assert.assertFalse(store.containsKey(KeyValueStoreUtil.getBuffer(i), tx));
            } else {
                Assert.assertTrue(store.containsKey(KeyValueStoreUtil.getBuffer(i), tx));
            }
        }
    }

    public void checkValueExistence(String[][] values) throws StorageException {
        checkValueExistence(values, new HashSet<KeyColumn>());
    }

    public void checkValueExistence(String[][] values, Set<KeyColumn> removed) throws StorageException {
        for (int i = 0; i < numKeys; i++) {
            for (int j = 0; j < numColumns; j++) {
                boolean result = KCVSUtil.containsKeyColumn(store, KeyValueStoreUtil.getBuffer(i), KeyValueStoreUtil.getBuffer(j), tx);
                if (removed.contains(new KeyColumn(i, j))) {
                    Assert.assertFalse(result);
                } else {
                    Assert.assertTrue(result);
                }
            }
        }
    }

    public void checkValues(String[][] values) throws StorageException {
        checkValues(values, new HashSet<KeyColumn>());
    }

    public void checkValues(String[][] values, Set<KeyColumn> removed) throws StorageException {
        for (int i = 0; i < numKeys; i++) {
            for (int j = 0; j < numColumns; j++) {
                StaticBuffer result = KCVSUtil.get(store, KeyValueStoreUtil.getBuffer(i), KeyValueStoreUtil.getBuffer(j), tx);
                if (removed.contains(new KeyColumn(i, j))) {
                    Assert.assertNull(result);
                } else {
                    Assert.assertEquals(values[i][j], KeyValueStoreUtil.getString(result));
                }
            }
        }

    }

    @Test
    public void storeAndRetrieve() throws StorageException {
        String[][] values = generateValues();
        log.debug("Loading values...");
        loadValues(values);
        //print(values);
        log.debug("Checking values...");
        checkValueExistence(values);
        checkValues(values);
    }

    @Test
    public void storeAndRetrievePerformance() throws StorageException {
        int multiplier = 4;
        int keys = 50 * multiplier, columns = 2000;
        String[][] values = KeyValueStoreUtil.generateData(keys, columns);
        log.debug("Loading values: " + keys + "x" + columns);
        long time = System.currentTimeMillis();
        loadValues(values);
        System.out.println("Loading time (ms): " + (System.currentTimeMillis() - time));
        //print(values);
        Random r = new Random();
        int trials = 500 * multiplier;
        int delta = 10;
        log.debug("Reading values: " + trials + " trials");
        time = System.currentTimeMillis();
        for (int t = 0; t < trials; t++) {
            int key = r.nextInt(keys);
            int start = r.nextInt(columns - delta);
            store.getSlice(new KeySliceQuery(KeyValueStoreUtil.getBuffer(key), KeyValueStoreUtil.getBuffer(start), KeyValueStoreUtil.getBuffer(start + delta)), tx);
        }
        System.out.println("Reading time (ms): " + (System.currentTimeMillis() - time));
    }

    @Test
    public void storeAndRetrieveWithClosing() throws StorageException {
        String[][] values = generateValues();
        log.debug("Loading values...");
        loadValues(values);
        clopen();
        log.debug("Checking values...");
        checkValueExistence(values);
        checkValues(values);
    }

    @Test
    public void deleteColumnsTest1() throws StorageException {
        String[][] values = generateValues();
        log.debug("Loading values...");
        loadValues(values);
        clopen();
        Set<KeyColumn> deleted = deleteValues(7);
        log.debug("Checking values...");
        checkValueExistence(values, deleted);
        checkValues(values, deleted);
    }

    @Test
    public void deleteColumnsTest2() throws StorageException {
        String[][] values = generateValues();
        log.debug("Loading values...");
        loadValues(values);
        Set<KeyColumn> deleted = deleteValues(7);
        clopen();
        log.debug("Checking values...");
        checkValueExistence(values, deleted);
        checkValues(values, deleted);
    }

    @Test
    public void deleteKeys() throws StorageException {
        String[][] values = generateValues();
        log.debug("Loading values...");
        loadValues(values);
        Set<Integer> deleted = deleteKeys(11);
        clopen();
        checkKeys(deleted);
    }

    /**
     * Loads a block of data where keys are longs on [idOffset, idOffset +
     * numKeys) and the columns are longs on [idOffset, idOffset + numColumns).
     * {@code idOffset} is {@link KeyValueStoreUtil#idOffset}. Note that
     * identical columns appear on every key. The loaded values are randomly
     * generated strings converted to bytes.
     * 
     * Calls the store's supported {@code getKeys} method depending on whether
     * it supports ordered or unordered scan. This logic is delegated to
     * {@link KCVSUtil#getKeys(KeyColumnValueStore, StoreFeatures, int, int, StoreTransaction)}
     * . That method uses all-zero and all-one buffers for the key and column
     * limits and retrieves every key.
     * 
     * This method does nothing and returns immediately if the store supports no
     * scans.
     * 
     */
    @Test
    public void scanTest() throws StorageException {
        if (manager.getFeatures().supportsScan()) {
            String[][] values = generateValues();
            loadValues(values);
<<<<<<< HEAD
            RecordIterator<StaticBuffer> iterator0 = KCVSUtil.getKeys(store, storeFeatures(), 8, 4, tx);
            Assert.assertEquals(numKeys, KeyValueStoreUtil.count(iterator0));
            clopen();
            RecordIterator<StaticBuffer> iterator1 = KCVSUtil.getKeys(store, storeFeatures(), 8, 4, tx);
            RecordIterator<StaticBuffer> iterator2 = KCVSUtil.getKeys(store, storeFeatures(), 8, 4, tx);
=======
            RecordIterator<StaticBuffer> iterator0 = getKeys(tx);
            Assert.assertEquals(numKeys, KeyValueStoreUtil.count(iterator0));
            clopen();
            RecordIterator<StaticBuffer> iterator1 = getKeys(tx);
            RecordIterator<StaticBuffer> iterator2 = getKeys(tx);
>>>>>>> 2c41834e
            // The idea is to open an iterator without using it
            // to make sure that closing a transaction will clean it up.
            // (important for BerkeleyJE where leaving cursors open causes exceptions)
            @SuppressWarnings("unused")
<<<<<<< HEAD
            RecordIterator<StaticBuffer> iterator3 = KCVSUtil.getKeys(store, storeFeatures(), 8, 4, tx);
=======
            RecordIterator<StaticBuffer> iterator3 = getKeys(tx);
>>>>>>> 2c41834e
            Assert.assertEquals(numKeys, KeyValueStoreUtil.count(iterator1));
            Assert.assertEquals(numKeys, KeyValueStoreUtil.count(iterator2));
        }
    }

<<<<<<< HEAD
    /**
     * Verify that
     * {@link KeyColumnValueStore#getKeys(KeyRangeQuery, StoreTransaction)}
     * treats the lower key bound as inclusive and the upper key bound as
     * exclusive. Verify that keys less than the start and greater than or equal
     * to the end containing matching columns are not returned.
     * 
     * @throws StorageException
     */
    @Test
    @Category({ OrderedKeyStoreTests.class })
    public void testOrderedGetKeysRespectsKeyLimit() throws StorageException {
        if (!manager.getFeatures().supportsOrderedScan()) {
            log.warn("Can't test key-ordered features on incompatible store.  "
                    + "This warning could indicate reduced test coverage and "
                    + "a broken JUnit configuration.  Skipping test {}.",
                    name.getMethodName());
            return;
        }
        
        Preconditions.checkArgument(4 <= numKeys);
        Preconditions.checkArgument(4 <= numColumns);

        final long minKey = KeyValueStoreUtil.idOffset + 1;
        final long maxKey = KeyValueStoreUtil.idOffset + numKeys - 2;
        final long expectedKeyCount = maxKey - minKey;

        String[][] values = generateValues();
        loadValues(values);
        final SliceQuery columnSlice = new SliceQuery(ByteBufferUtil.zeroBuffer(8), ByteBufferUtil.oneBuffer(8)).setLimit(1);
        
        KeyIterator keys;
        
        keys = store.getKeys(new KeyRangeQuery(ByteBufferUtil.getLongBuffer(minKey), ByteBufferUtil.getLongBuffer(maxKey), columnSlice), tx);
        assertEquals(expectedKeyCount, KeyValueStoreUtil.count(keys));
        
        clopen();
        
        keys = store.getKeys(new KeyRangeQuery(ByteBufferUtil.getLongBuffer(minKey), ByteBufferUtil.getLongBuffer(maxKey), columnSlice), tx);
        assertEquals(expectedKeyCount, KeyValueStoreUtil.count(keys));
    }

    /**
     * Check that {@code getKeys} methods respect column slice bounds. Uses
     * nearly the same data as {@link #testOrderedGetKeysRespectsKeyLimit()},
     * except that all columns on every 10th row exceed the {@code getKeys}
     * slice limit.
     * <p>
     * For each row in this test, either all columns match the slice bounds or
     * all columns fall outside the slice bounds. For this reason, it could be
     * described as a "coarse-grained" or "simple" test of {@code getKeys}'s
     * column bounds checking.
     * 
     * @throws StorageException
     */
    @Test
    public void testGetKeysColumnSlicesSimple()
            throws StorageException {
        if (manager.getFeatures().supportsScan()) {
            
            final int shiftEveryNthRows = 10;
            final int expectedKeyCount = numKeys / shiftEveryNthRows * (shiftEveryNthRows - 1);
            
            Preconditions.checkArgument(0 == numKeys % shiftEveryNthRows);
            Preconditions.checkArgument(10 < numKeys / shiftEveryNthRows);
            
            String[][] values = generateValues();
            loadValues(values, shiftEveryNthRows, 4);
            
            RecordIterator<StaticBuffer> i;
            i = KCVSUtil.getKeys(store, storeFeatures(), 8, 4, tx);
            Assert.assertEquals(expectedKeyCount, KeyValueStoreUtil.count(i));
            
            clopen();
            
            i = KCVSUtil.getKeys(store, storeFeatures(), 8, 4, tx);
            Assert.assertEquals(expectedKeyCount, KeyValueStoreUtil.count(i));
        }
    }
    
    
    /**
     * Test {@code getKeys} with columns slice values chosen to trigger
     * potential fencepost bugs.
     * <p>
     * Description of data generated for and queried by this test:
     * <p>
     * Generate a sequence of keys as unsigned integers, starting at zero. Each
     * row has as many columns as the key value. The columns are generated in
     * the same way as the keys. This results in a sort of "lower triangular"
     * data space, with no values above the diagonal.
     * 
     * @throws StorageException shouldn't happen
     * @throws IOException shouldn't happen
     */
    @Test
    public void testGetKeysColumnSlicesOnLowerTriangular() throws StorageException, IOException {
        if (manager.getFeatures().supportsScan()) {
            final int offset = 10;
            final int size = 10;
            final int midpoint = size / 2 + offset;
            final int upper = offset + size;
            final int step = 1;
            Preconditions.checkArgument(0 == size % 2);
            Preconditions.checkArgument(0 == offset % 2);
            Preconditions.checkArgument(4 <= size);
            Preconditions.checkArgument(1 <= offset);
            
            loadLowerTriangularValues(size, offset);
            
            boolean executed = false;
            
            if (manager.getFeatures().supportsUnorderedScan()) {
                
                Collection<StaticBuffer> expected = new HashSet<StaticBuffer>(size);
                
                for (int start = midpoint; start >= offset - step; start -= step) {
                    for (int end = midpoint + 1; end <= upper + step; end += step) {
                        Preconditions.checkArgument(start < end);
                        
                        // Set column bounds
                        StaticBuffer startCol = ByteBufferUtil.getIntBuffer(start);
                        StaticBuffer endCol = ByteBufferUtil.getIntBuffer(end);
                        SliceQuery sq = new SliceQuery(startCol, endCol);
                        
                        // Compute expectation
                        expected.clear();
                        for (long l = Math.max(start, offset); l < upper; l++) {
                            expected.add(ByteBufferUtil.getLongBuffer(l));
                        }
                        
                        // Compute actual
                        KeyIterator i = store.getKeys(sq, tx);
                        Collection<StaticBuffer> actual = Sets.newHashSet(i);
                        
                        // Check
                        log.error("Checking bounds [{}, {}) (expect {} keys)", 
                                new Object[] { startCol, endCol, expected.size() });
                        Assert.assertEquals(expected, actual);
                        i.close();
                        executed = true;
                    }
                }
                
            } else if (manager.getFeatures().supportsOrderedScan()) {
                
                Collection<StaticBuffer> expected = new ArrayList<StaticBuffer>(size);
                
                for (int start = midpoint; start >= offset - step; start -= step) {
                    for (int end = midpoint + 1; end <= upper + step; end += step) {
                        Preconditions.checkArgument(start < end);
                        
                        // Set column bounds
                        StaticBuffer startCol = ByteBufferUtil.getIntBuffer(start);
                        StaticBuffer endCol = ByteBufferUtil.getIntBuffer(end);
                        SliceQuery sq = new SliceQuery(startCol, endCol);
                        
                        // Set key bounds
                        StaticBuffer keyStart = ByteBufferUtil.getLongBuffer(start);
                        StaticBuffer keyEnd = ByteBufferUtil.getLongBuffer(end);
                        KeyRangeQuery krq = new KeyRangeQuery(keyStart, keyEnd, sq);
                        
                        // Compute expectation
                        expected.clear();
                        for (long l = Math.max(start, offset); l < Math.min(upper, end); l++) {
                            expected.add(ByteBufferUtil.getLongBuffer(l));
                        }
                        
                        // Compute actual
                        KeyIterator i = store.getKeys(krq, tx);
                        Collection<StaticBuffer> actual = Lists.newArrayList(i);

                        log.error("Checking bounds key:[{}, {}) & col:[{}, {}) (expect {} keys)",
                                new Object[] { keyStart, keyEnd, startCol, endCol, expected.size() });
                        Assert.assertEquals(expected, actual);
                        i.close();
                        executed = true;
                    }
                }
                
            } else {
                throw new UnsupportedOperationException(
                        "Illegal store configuration: supportsScan()=true but supportsOrderedScan()=supportsUnorderedScan()=false");
            }
            
            Preconditions.checkArgument(executed);
        }
    }

    public void checkSlice(String[][] values, Set<KeyColumn> removed, int key,
            int start, int end, int limit) throws StorageException {
=======
    private RecordIterator<StaticBuffer> getKeys(StoreTransaction tx) throws StorageException {
        return manager.getFeatures().isKeyOrdered()
                ? store.getKeys(new KeyRangeQuery(KeyValueStoreUtil.getBuffer(0),
                                                  KeyValueStoreUtil.getBuffer(numKeys),
                                                  new SliceQuery(KeyValueStoreUtil.getBuffer(0),
                                                                 KeyValueStoreUtil.getBuffer(1))),
                                                  tx)
                : store.getKeys((SliceQuery) null, tx);
    }

    public void checkSlice(String[][] values, Set<KeyColumn> removed, int key, int start, int end, int limit) throws StorageException {
>>>>>>> 2c41834e
        List<Entry> entries;
        if (limit <= 0)
            entries = store.getSlice(new KeySliceQuery(KeyValueStoreUtil.getBuffer(key), KeyValueStoreUtil.getBuffer(start), KeyValueStoreUtil.getBuffer(end)), tx);
        else
            entries = store.getSlice(new KeySliceQuery(KeyValueStoreUtil.getBuffer(key), KeyValueStoreUtil.getBuffer(start), KeyValueStoreUtil.getBuffer(end)).setLimit(limit), tx);

        int pos = 0;
        for (int i = start; i < end; i++) {
            if (removed.contains(new KeyColumn(key, i))) continue;
            if (limit <= 0 || pos < limit) {
                Assert.assertTrue(entries.size() > pos);
                Entry entry = entries.get(pos);
                int col = KeyValueStoreUtil.getID(entry.getColumn());
                String str = KeyValueStoreUtil.getString(entry.getValue());
                Assert.assertEquals(i, col);
                Assert.assertEquals(values[key][i], str);
            }
            pos++;
        }
        Assert.assertNotNull(entries);

        if (limit > 0 && pos > limit)
            Assert.assertEquals(limit, entries.size());
        else
            Assert.assertEquals(pos, entries.size());
    }

    @Test
    public void intervalTest1() throws StorageException {
        String[][] values = generateValues();
        log.debug("Loading values...");
        loadValues(values);
        Set<KeyColumn> deleted = Sets.newHashSet();
        clopen();
        int trails = 5000;
        for (int t = 0; t < trails; t++) {
            int key = RandomGenerator.randomInt(0, numKeys);
            int start = RandomGenerator.randomInt(0, numColumns);
            int end = RandomGenerator.randomInt(start, numColumns);
            int limit = RandomGenerator.randomInt(1, 30);
            checkSlice(values, deleted, key, start, end, limit);
            checkSlice(values, deleted, key, start, end, -1);
        }
    }
    /*
    @Test
    public void intervalTest2() throws StorageException {
        String[][] values = generateValues();
        log.debug("Loading values...");
        loadValues(values);
        Set<KeyColumn> deleted = deleteValues(7);
        clopen();
        int trails = 5000;
        for (int t = 0; t < trails; t++) {
            int key = RandomGenerator.randomInt(0, numKeys);
            int start = RandomGenerator.randomInt(0, numColumns);
            int end = RandomGenerator.randomInt(start, numColumns);
            int limit = RandomGenerator.randomInt(1, 30);
            checkSlice(values, deleted, key, start, end, limit);
            checkSlice(values, deleted, key, start, end, -1);
        }
    }
<<<<<<< HEAD

    @Test
    public void getNonExistentKeyReturnsNull() throws Exception {
        StoreTransaction txn = startTx();
        Assert.assertEquals(null, KeyColumnValueStoreUtil.get(store, txn, 0, "col0"));
        Assert.assertEquals(null, KeyColumnValueStoreUtil.get(store, txn, 0, "col1"));
        txn.commit();
=======
    */
    @Test
    public void getNonExistentKeyReturnsNull() throws Exception {
        Assert.assertEquals(null, KeyColumnValueStoreUtil.get(store, tx, 0, "col0"));
        Assert.assertEquals(null, KeyColumnValueStoreUtil.get(store, tx, 0, "col1"));
>>>>>>> 2c41834e
    }

    @Test
    public void insertingGettingAndDeletingSimpleDataWorks() throws Exception {
<<<<<<< HEAD
        StoreTransaction txn = startTx();
        KeyColumnValueStoreUtil.insert(store, txn, 0, "col0", "val0");
        KeyColumnValueStoreUtil.insert(store, txn, 0, "col1", "val1");
        txn.commit();

        txn = startTx();
        Assert.assertEquals("val0", KeyColumnValueStoreUtil.get(store, txn, 0, "col0"));
        Assert.assertEquals("val1", KeyColumnValueStoreUtil.get(store, txn, 0, "col1"));
        KeyColumnValueStoreUtil.delete(store, txn, 0, "col0");
        KeyColumnValueStoreUtil.delete(store, txn, 0, "col1");
        txn.commit();

        txn = startTx();
        Assert.assertEquals(null, KeyColumnValueStoreUtil.get(store, txn, 0, "col0"));
        Assert.assertEquals(null, KeyColumnValueStoreUtil.get(store, txn, 0, "col1"));
        txn.commit();
    }

=======
        KeyColumnValueStoreUtil.insert(store, tx, 0, "col0", "val0");
        KeyColumnValueStoreUtil.insert(store, tx, 0, "col1", "val1");
        tx.commit();

        tx = manager.beginTransaction(ConsistencyLevel.DEFAULT);
        Assert.assertEquals("val0", KeyColumnValueStoreUtil.get(store, tx, 0, "col0"));
        Assert.assertEquals("val1", KeyColumnValueStoreUtil.get(store, tx, 0, "col1"));
        KeyColumnValueStoreUtil.delete(store, tx, 0, "col0");
        KeyColumnValueStoreUtil.delete(store, tx, 0, "col1");
        tx.commit();

        tx = manager.beginTransaction(ConsistencyLevel.DEFAULT);
        Assert.assertEquals(null, KeyColumnValueStoreUtil.get(store, tx, 0, "col0"));
        Assert.assertEquals(null, KeyColumnValueStoreUtil.get(store, tx, 0, "col1"));
    }

//	@Test
//	public void getSliceNoLimit() throws Exception {
//		CassandraThriftStoreManager manager = new CassandraThriftStoreManager(keyspace);
//		CassandraThriftKeyColumnValueStore store =
//			manager.openDatabase(dbName);
//		
//		StoreTransaction txn = manager.beginTransaction();
//		KeyColumnValueStoreUtil.insert(store, txn, "key0", "col0", "val0");
//		KeyColumnValueStoreUtil.insert(store, txn, "key0", "col1", "val1");
//		txn.commit();
//		
//		txn = manager.beginTransaction();
//		ByteBuffer key0 = KeyColumnValueStoreUtil.stringToByteBuffer("key0");
//		ByteBuffer col0 = KeyColumnValueStoreUtil.stringToByteBuffer("col0");
//		ByteBuffer col2 = KeyColumnValueStoreUtil.stringToByteBuffer("col2");
//		List<Entry> entries = store.getSlice(key0, col0, col2, txn);
//		assertNotNull(entries);
//		assertEquals(2, entries.size());
//		assertEquals("col0", KeyColumnValueStoreUtil.byteBufferToString(entries.get(0).getColumn()));
//		assertEquals("val0", KeyColumnValueStoreUtil.byteBufferToString(entries.get(0).getValue()));
//		assertEquals("col1", KeyColumnValueStoreUtil.byteBufferToString(entries.get(1).getColumn()));
//		assertEquals("val1", KeyColumnValueStoreUtil.byteBufferToString(entries.get(1).getValue()));
//		
//		txn.commit();
//		
//		store.shutdown();
//		manager.shutdown();
//	}
    /*
>>>>>>> 2c41834e
    @Test
    public void getSliceRespectsColumnLimit() throws Exception {
        StoreTransaction txn = startTx();
        StaticBuffer key = KeyColumnValueStoreUtil.longToByteBuffer(0);

        final int cols = 1024;

        List<Entry> entries = new LinkedList<Entry>();
        for (int i = 0; i < cols; i++) {
            StaticBuffer col = KeyColumnValueStoreUtil.longToByteBuffer(i);
            entries.add(new StaticBufferEntry(col, col));
        }
        store.mutate(key, entries, KeyColumnValueStore.NO_DELETIONS, txn);
        txn.commit();

        txn = startTx();
        /*
         * When limit is greater than or equal to the matching column count ,
         * all matching columns must be returned.
         */
        StaticBuffer columnStart = KeyColumnValueStoreUtil.longToByteBuffer(0);
        StaticBuffer columnEnd = KeyColumnValueStoreUtil.longToByteBuffer(cols);
<<<<<<< HEAD
=======
        /*
		 * When limit is greater than or equal to the matching column count,
		 * all matching columns must be returned.
		 *
>>>>>>> 2c41834e
        List<Entry> result =
                store.getSlice(new KeySliceQuery(key, columnStart, columnEnd).setLimit(cols), txn);
        Assert.assertEquals(cols, result.size());

        for (int i = 0; i < result.size(); i++) {
            Entry src = entries.get(i);
            Entry dst = result.get(i);
            if (!src.equals(dst)) {
                int x = 1;
            }
        }

        Assert.assertEquals(entries, result);
        result = store.getSlice(new KeySliceQuery(key, columnStart, columnEnd).setLimit(cols + 10), txn);
        Assert.assertEquals(cols, result.size());
        Assert.assertEquals(entries, result);

<<<<<<< HEAD
        /*
         * When limit is less the matching column count, the columns up to the
         * limit (ordered bytewise) must be returned.
         */
        result = store.getSlice(new KeySliceQuery(key, columnStart, columnEnd).setLimit(cols - 1), txn);
=======
		/*
		 * When limit is less the matching column count, the columns up to the
		 * limit (ordered bytewise) must be returned.
		 *
        result =
                store.getSlice(new KeySliceQuery(key, columnStart, columnEnd).setLimit(cols - 1), txn);
>>>>>>> 2c41834e
        Assert.assertEquals(cols - 1, result.size());
        entries.remove(entries.size() - 1);
        Assert.assertEquals(entries, result);
        result = store.getSlice(new KeySliceQuery(key, columnStart, columnEnd).setLimit(1), txn);
        Assert.assertEquals(1, result.size());
        List<Entry> firstEntrySingleton = Arrays.asList(entries.get(0));
        Assert.assertEquals(firstEntrySingleton, result);
        txn.commit();
    }

    @Test
    public void getSliceRespectsAllBoundsInclusionArguments() throws Exception {
        // Test case where endColumn=startColumn+1
        StaticBuffer key = KeyColumnValueStoreUtil.longToByteBuffer(0);
        StaticBuffer columnBeforeStart = KeyColumnValueStoreUtil.longToByteBuffer(776);
        StaticBuffer columnStart = KeyColumnValueStoreUtil.longToByteBuffer(777);
        StaticBuffer columnEnd = KeyColumnValueStoreUtil.longToByteBuffer(778);
        StaticBuffer columnAfterEnd = KeyColumnValueStoreUtil.longToByteBuffer(779);

        // First insert four test Entries
        StoreTransaction txn = startTx();
        List<Entry> entries = Arrays.asList(
                (Entry) new StaticBufferEntry(columnBeforeStart, columnBeforeStart),
                new StaticBufferEntry(columnStart, columnStart),
                new StaticBufferEntry(columnEnd, columnEnd),
                new StaticBufferEntry(columnAfterEnd, columnAfterEnd));
        store.mutate(key, entries, KeyColumnValueStore.NO_DELETIONS, txn);
        txn.commit();

        // getSlice() with only start inclusive
        txn = startTx();
        List<Entry> result = store.getSlice(new KeySliceQuery(key, columnStart, columnEnd), txn);
        Assert.assertEquals(1, result.size());
        Assert.assertEquals(777, KeyColumnValueStoreUtil.bufferToLong(result.get(0).getColumn()));
        txn.commit();

    }
<<<<<<< HEAD
=======
    */
>>>>>>> 2c41834e

    @Test
    public void containsKeyReturnsTrueOnExtantKey() throws Exception {
        StaticBuffer key1 = KeyColumnValueStoreUtil.longToByteBuffer(1);
<<<<<<< HEAD
        StoreTransaction txn = startTx();
        Assert.assertFalse(store.containsKey(key1, txn));
        KeyColumnValueStoreUtil.insert(store, txn, 1, "c", "v");
        txn.commit();

        txn = startTx();
        Assert.assertTrue(store.containsKey(key1, txn));
        txn.commit();
=======
        Assert.assertFalse(store.containsKey(key1, tx));
        KeyColumnValueStoreUtil.insert(store, tx, 1, "c", "v");
        tx.commit();

        tx = manager.beginTransaction(ConsistencyLevel.DEFAULT);
        Assert.assertTrue(store.containsKey(key1, tx));
>>>>>>> 2c41834e
    }

    @Test
    public void containsKeyReturnsFalseOnNonexistentKey() throws Exception {
<<<<<<< HEAD
        StoreTransaction txn = startTx();
        StaticBuffer key1 = KeyColumnValueStoreUtil.longToByteBuffer(1);
        Assert.assertFalse(store.containsKey(key1, txn));
        txn.commit();
    }

    @Test
    public void containsKeyColumnReturnsFalseOnNonexistentInput()
            throws Exception {
        StoreTransaction txn = startTx();
        StaticBuffer key1 = KeyColumnValueStoreUtil.longToByteBuffer(1);
        StaticBuffer c = KeyColumnValueStoreUtil.stringToByteBuffer("c");
        Assert.assertFalse(KCVSUtil.containsKeyColumn(store, key1, c, txn));
        txn.commit();
=======
        Assert.assertFalse(store.containsKey(KeyColumnValueStoreUtil.longToByteBuffer(1), tx));
    }

    @Test
    public void containsKeyColumnReturnsFalseOnNonexistentInput() throws Exception {
        StaticBuffer key1 = KeyColumnValueStoreUtil.longToByteBuffer(1);
        StaticBuffer c = KeyColumnValueStoreUtil.stringToByteBuffer("c");
        Assert.assertFalse(KCVSUtil.containsKeyColumn(store, key1, c, tx));
>>>>>>> 2c41834e
    }

    @Test
    public void containsKeyColumnReturnsTrueOnExtantInput() throws Exception {
<<<<<<< HEAD
        StoreTransaction txn = startTx();
        KeyColumnValueStoreUtil.insert(store, txn, 1, "c", "v");
        txn.commit();

        txn = startTx();
        StaticBuffer key1 = KeyColumnValueStoreUtil.longToByteBuffer(1);
        StaticBuffer c = KeyColumnValueStoreUtil.stringToByteBuffer("c");
        Assert.assertTrue(KCVSUtil.containsKeyColumn(store, key1, c, txn));
        txn.commit();
=======
        KeyColumnValueStoreUtil.insert(store, tx, 1, "c", "v");
        tx.commit();

        tx = manager.beginTransaction(ConsistencyLevel.DEFAULT);
        StaticBuffer key1 = KeyColumnValueStoreUtil.longToByteBuffer(1);
        StaticBuffer c = KeyColumnValueStoreUtil.stringToByteBuffer("c");
        Assert.assertTrue(KCVSUtil.containsKeyColumn(store, key1, c, tx));
>>>>>>> 2c41834e
    }

    @Test
    public void testGetSlices() throws Exception {
        populateDBWith100Keys();

<<<<<<< HEAD
        StoreTransaction txn = startTx();
        try {
            List<StaticBuffer> keys = new ArrayList<StaticBuffer>(100);
=======
        tx = manager.beginTransaction(ConsistencyLevel.DEFAULT);
        List<StaticBuffer> keys = new ArrayList<StaticBuffer>(100);
>>>>>>> 2c41834e

        for (int i = 1; i <= 100; i++) {
            keys.add(KeyColumnValueStoreUtil.longToByteBuffer(i));
        }

<<<<<<< HEAD
            StaticBuffer start = KeyColumnValueStoreUtil.stringToByteBuffer("a");
            StaticBuffer end = KeyColumnValueStoreUtil.stringToByteBuffer("d");
=======
        StaticBuffer start = KeyColumnValueStoreUtil.stringToByteBuffer("a");
        StaticBuffer end   = KeyColumnValueStoreUtil.stringToByteBuffer("d");
>>>>>>> 2c41834e

        List<List<Entry>> results = store.getSlice(keys, new SliceQuery(start, end), tx);

        Assert.assertEquals(100, results.size());

        for (List<Entry> entries : results) {
            Assert.assertEquals(3, entries.size());
        }
    }

    @Test
    @Category({ UnorderedKeyStoreTests.class })
    public void testGetKeysWithSliceQuery() throws Exception {
        if (!manager.getFeatures().supportsUnorderedScan()) {
            log.warn("Can't test key-unordered features on incompatible store.  "
                    + "This warning could indicate reduced test coverage and "
                    + "a broken JUnit configuration.  Skipping test {}.",
                    name.getMethodName());
            return;
        }
        
        populateDBWith100Keys();

<<<<<<< HEAD
        StoreTransaction txn = startTx();

        KeyIterator keyIterator = store.getKeys(
                new SliceQuery(new ReadArrayBuffer("b".getBytes()),
                        new ReadArrayBuffer("c".getBytes())), txn);
=======
        tx = manager.beginTransaction(ConsistencyLevel.DEFAULT);

        SliceQuery slice = new SliceQuery(new ReadArrayBuffer("b".getBytes()), new ReadArrayBuffer("c".getBytes()));
>>>>>>> 2c41834e

        KeyIterator keyIterator = (manager.getFeatures().isKeyOrdered())
                                    ? store.getKeys(new KeyRangeQuery(KeyColumnValueStoreUtil.longToByteBuffer(1),
                                                                      KeyColumnValueStoreUtil.longToByteBuffer(101),
                                                                      slice),
                                                    tx)
                                    : store.getKeys(slice, tx);

        examineGetKeysResults(keyIterator, 0, 100, 1);
    }

<<<<<<< HEAD
    @Test
    @Category({ OrderedKeyStoreTests.class })
    public void testGetKeysWithKeyRange() throws Exception {
        if (!manager.getFeatures().supportsOrderedScan()) {
            log.warn("Can't test ordered scans on incompatible store.  "
                    + "This warning could indicate reduced test coverage and "
                    + "shouldn't happen in an ideal JUnit configuration.  "
                    + "Skipping test {}.", name.getMethodName());
            return;
        }
        
=======
    /**
     * This test is not marked with @Test because some of the implementations use random partitioning (passes for BerkeleyDB and HBase)
     */
    protected void testGetKeysWithKeyRange() throws Exception {
>>>>>>> 2c41834e
        populateDBWith100Keys();

        StoreTransaction txn = startTx();

        KeyIterator keyIterator = store.getKeys(new KeyRangeQuery(
                KeyColumnValueStoreUtil.longToByteBuffer(10), // key start
                KeyColumnValueStoreUtil.longToByteBuffer(40), // key end
                new ReadArrayBuffer("b".getBytes()), // column start
                new ReadArrayBuffer("c".getBytes())), txn);

        try {
            examineGetKeysResults(keyIterator, 10, 40, 1);
        } finally {
            txn.commit();
        }
    }

    protected void populateDBWith100Keys() throws Exception {
        Random random = new Random();

<<<<<<< HEAD
        StoreTransaction txn = startTx();
        for (int i = 1; i <= 100; i++) {
            KeyColumnValueStoreUtil.insert(store, txn, i, "a",
                    "v" + random.nextLong());
            KeyColumnValueStoreUtil.insert(store, txn, i, "b",
                    "v" + random.nextLong());
            KeyColumnValueStoreUtil.insert(store, txn, i, "c",
                    "v" + random.nextLong());
=======
        for (int i = 1; i <= 100; i++) {
            KeyColumnValueStoreUtil.insert(store, tx, i, "a", "v" + random.nextLong());
            KeyColumnValueStoreUtil.insert(store, tx, i, "b", "v" + random.nextLong());
            KeyColumnValueStoreUtil.insert(store, tx, i, "c", "v" + random.nextLong());
>>>>>>> 2c41834e
        }

        tx.commit();
    }

    protected void examineGetKeysResults(KeyIterator keyIterator,
            long startKey, long endKey, int expectedColumns)
            throws StorageException {
        Assert.assertNotNull(keyIterator);

        int count = 0;
        int expectedNumKeys = (int) (endKey - startKey);
        List<StaticBuffer> existingKeys = new ArrayList<StaticBuffer>(expectedNumKeys);

        for (int i = (int) (startKey == 0 ? 1 : startKey); i <= endKey; i++) {
            existingKeys.add(KeyColumnValueStoreUtil.longToByteBuffer(i));
        }

        while (keyIterator.hasNext()) {
            StaticBuffer key = keyIterator.next();

            Assert.assertNotNull(key);
            Assert.assertTrue(existingKeys.contains(key));

            RecordIterator<Entry> entries = keyIterator.getEntries();

            Assert.assertNotNull(entries);

            int entryCount = 0;
            while (entries.hasNext()) {
                Assert.assertNotNull(entries.next());
                entryCount++;
            }

            Assert.assertEquals(expectedColumns, entryCount);

            count++;
        }

        Assert.assertEquals(expectedNumKeys, count);
    }
}<|MERGE_RESOLUTION|>--- conflicted
+++ resolved
@@ -5,36 +5,26 @@
 import java.io.IOException;
 import java.nio.ByteBuffer;
 import java.util.ArrayList;
-<<<<<<< HEAD
 import java.util.Arrays;
 import java.util.Collection;
 import java.util.Collections;
 import java.util.HashSet;
 import java.util.Iterator;
 import java.util.LinkedList;
-=======
-import java.util.HashSet;
->>>>>>> 2c41834e
 import java.util.List;
 import java.util.Random;
 import java.util.Set;
 
-<<<<<<< HEAD
 import com.thinkaurelius.titan.diskstorage.util.ByteBufferUtil;
 import com.thinkaurelius.titan.diskstorage.util.ReadArrayBuffer;
 import com.thinkaurelius.titan.diskstorage.util.StaticByteBuffer;
 
-=======
-import com.google.common.collect.Sets;
-import com.thinkaurelius.titan.testutil.RandomGenerator;
->>>>>>> 2c41834e
 import org.junit.*;
 import org.junit.experimental.categories.Category;
 import org.junit.rules.TestName;
 import org.slf4j.Logger;
 import org.slf4j.LoggerFactory;
 
-<<<<<<< HEAD
 import com.google.common.base.Preconditions;
 import com.google.common.collect.Iterators;
 import com.google.common.collect.Lists;
@@ -44,12 +34,6 @@
 import com.thinkaurelius.titan.testcategory.OrderedKeyStoreTests;
 import com.thinkaurelius.titan.testcategory.UnorderedKeyStoreTests;
 import com.thinkaurelius.titan.testutil.RandomGenerator;
-=======
-import com.thinkaurelius.titan.diskstorage.keycolumnvalue.*;
-import com.thinkaurelius.titan.diskstorage.util.RecordIterator;
-import com.thinkaurelius.titan.diskstorage.util.ReadArrayBuffer;
-
->>>>>>> 2c41834e
 
 public abstract class KeyColumnValueStoreTest {
     
@@ -60,7 +44,7 @@
     int numKeys = 500;
     int numColumns = 50;
 
-    public static final String STORE_NAME = "testStore1";
+    protected String storeName = "testStore1";
 
     public KeyColumnValueStoreManager manager;
     public StoreTransaction tx;
@@ -76,7 +60,6 @@
 
     public void open() throws StorageException {
         manager = openStorageManager();
-<<<<<<< HEAD
         store = manager.openDatabase(storeName);
         tx = startTx();
     }
@@ -87,10 +70,6 @@
 
     public StoreFeatures storeFeatures() {
         return manager.getFeatures();
-=======
-        store = manager.openDatabase(STORE_NAME);
-        tx = manager.beginTransaction(ConsistencyLevel.DEFAULT);
->>>>>>> 2c41834e
     }
 
     public void clopen() throws StorageException {
@@ -381,34 +360,21 @@
         if (manager.getFeatures().supportsScan()) {
             String[][] values = generateValues();
             loadValues(values);
-<<<<<<< HEAD
             RecordIterator<StaticBuffer> iterator0 = KCVSUtil.getKeys(store, storeFeatures(), 8, 4, tx);
             Assert.assertEquals(numKeys, KeyValueStoreUtil.count(iterator0));
             clopen();
             RecordIterator<StaticBuffer> iterator1 = KCVSUtil.getKeys(store, storeFeatures(), 8, 4, tx);
             RecordIterator<StaticBuffer> iterator2 = KCVSUtil.getKeys(store, storeFeatures(), 8, 4, tx);
-=======
-            RecordIterator<StaticBuffer> iterator0 = getKeys(tx);
-            Assert.assertEquals(numKeys, KeyValueStoreUtil.count(iterator0));
-            clopen();
-            RecordIterator<StaticBuffer> iterator1 = getKeys(tx);
-            RecordIterator<StaticBuffer> iterator2 = getKeys(tx);
->>>>>>> 2c41834e
             // The idea is to open an iterator without using it
             // to make sure that closing a transaction will clean it up.
             // (important for BerkeleyJE where leaving cursors open causes exceptions)
             @SuppressWarnings("unused")
-<<<<<<< HEAD
             RecordIterator<StaticBuffer> iterator3 = KCVSUtil.getKeys(store, storeFeatures(), 8, 4, tx);
-=======
-            RecordIterator<StaticBuffer> iterator3 = getKeys(tx);
->>>>>>> 2c41834e
             Assert.assertEquals(numKeys, KeyValueStoreUtil.count(iterator1));
             Assert.assertEquals(numKeys, KeyValueStoreUtil.count(iterator2));
         }
     }
 
-<<<<<<< HEAD
     /**
      * Verify that
      * {@link KeyColumnValueStore#getKeys(KeyRangeQuery, StoreTransaction)}
@@ -600,19 +566,6 @@
 
     public void checkSlice(String[][] values, Set<KeyColumn> removed, int key,
             int start, int end, int limit) throws StorageException {
-=======
-    private RecordIterator<StaticBuffer> getKeys(StoreTransaction tx) throws StorageException {
-        return manager.getFeatures().isKeyOrdered()
-                ? store.getKeys(new KeyRangeQuery(KeyValueStoreUtil.getBuffer(0),
-                                                  KeyValueStoreUtil.getBuffer(numKeys),
-                                                  new SliceQuery(KeyValueStoreUtil.getBuffer(0),
-                                                                 KeyValueStoreUtil.getBuffer(1))),
-                                                  tx)
-                : store.getKeys((SliceQuery) null, tx);
-    }
-
-    public void checkSlice(String[][] values, Set<KeyColumn> removed, int key, int start, int end, int limit) throws StorageException {
->>>>>>> 2c41834e
         List<Entry> entries;
         if (limit <= 0)
             entries = store.getSlice(new KeySliceQuery(KeyValueStoreUtil.getBuffer(key), KeyValueStoreUtil.getBuffer(start), KeyValueStoreUtil.getBuffer(end)), tx);
@@ -633,11 +586,8 @@
             pos++;
         }
         Assert.assertNotNull(entries);
-
-        if (limit > 0 && pos > limit)
-            Assert.assertEquals(limit, entries.size());
-        else
-            Assert.assertEquals(pos, entries.size());
+        if (limit > 0 && pos > limit) Assert.assertEquals(limit, entries.size());
+        else Assert.assertEquals(pos, entries.size());
     }
 
     @Test
@@ -657,7 +607,7 @@
             checkSlice(values, deleted, key, start, end, -1);
         }
     }
-    /*
+
     @Test
     public void intervalTest2() throws StorageException {
         String[][] values = generateValues();
@@ -675,94 +625,33 @@
             checkSlice(values, deleted, key, start, end, -1);
         }
     }
-<<<<<<< HEAD
-
-    @Test
-    public void getNonExistentKeyReturnsNull() throws Exception {
-        StoreTransaction txn = startTx();
-        Assert.assertEquals(null, KeyColumnValueStoreUtil.get(store, txn, 0, "col0"));
-        Assert.assertEquals(null, KeyColumnValueStoreUtil.get(store, txn, 0, "col1"));
-        txn.commit();
-=======
-    */
+
     @Test
     public void getNonExistentKeyReturnsNull() throws Exception {
         Assert.assertEquals(null, KeyColumnValueStoreUtil.get(store, tx, 0, "col0"));
         Assert.assertEquals(null, KeyColumnValueStoreUtil.get(store, tx, 0, "col1"));
->>>>>>> 2c41834e
     }
 
     @Test
     public void insertingGettingAndDeletingSimpleDataWorks() throws Exception {
-<<<<<<< HEAD
-        StoreTransaction txn = startTx();
-        KeyColumnValueStoreUtil.insert(store, txn, 0, "col0", "val0");
-        KeyColumnValueStoreUtil.insert(store, txn, 0, "col1", "val1");
-        txn.commit();
-
-        txn = startTx();
-        Assert.assertEquals("val0", KeyColumnValueStoreUtil.get(store, txn, 0, "col0"));
-        Assert.assertEquals("val1", KeyColumnValueStoreUtil.get(store, txn, 0, "col1"));
-        KeyColumnValueStoreUtil.delete(store, txn, 0, "col0");
-        KeyColumnValueStoreUtil.delete(store, txn, 0, "col1");
-        txn.commit();
-
-        txn = startTx();
-        Assert.assertEquals(null, KeyColumnValueStoreUtil.get(store, txn, 0, "col0"));
-        Assert.assertEquals(null, KeyColumnValueStoreUtil.get(store, txn, 0, "col1"));
-        txn.commit();
-    }
-
-=======
         KeyColumnValueStoreUtil.insert(store, tx, 0, "col0", "val0");
         KeyColumnValueStoreUtil.insert(store, tx, 0, "col1", "val1");
         tx.commit();
 
-        tx = manager.beginTransaction(ConsistencyLevel.DEFAULT);
+        tx = startTx();
         Assert.assertEquals("val0", KeyColumnValueStoreUtil.get(store, tx, 0, "col0"));
         Assert.assertEquals("val1", KeyColumnValueStoreUtil.get(store, tx, 0, "col1"));
         KeyColumnValueStoreUtil.delete(store, tx, 0, "col0");
         KeyColumnValueStoreUtil.delete(store, tx, 0, "col1");
         tx.commit();
 
-        tx = manager.beginTransaction(ConsistencyLevel.DEFAULT);
+        tx = startTx();
         Assert.assertEquals(null, KeyColumnValueStoreUtil.get(store, tx, 0, "col0"));
         Assert.assertEquals(null, KeyColumnValueStoreUtil.get(store, tx, 0, "col1"));
     }
 
-//	@Test
-//	public void getSliceNoLimit() throws Exception {
-//		CassandraThriftStoreManager manager = new CassandraThriftStoreManager(keyspace);
-//		CassandraThriftKeyColumnValueStore store =
-//			manager.openDatabase(dbName);
-//		
-//		StoreTransaction txn = manager.beginTransaction();
-//		KeyColumnValueStoreUtil.insert(store, txn, "key0", "col0", "val0");
-//		KeyColumnValueStoreUtil.insert(store, txn, "key0", "col1", "val1");
-//		txn.commit();
-//		
-//		txn = manager.beginTransaction();
-//		ByteBuffer key0 = KeyColumnValueStoreUtil.stringToByteBuffer("key0");
-//		ByteBuffer col0 = KeyColumnValueStoreUtil.stringToByteBuffer("col0");
-//		ByteBuffer col2 = KeyColumnValueStoreUtil.stringToByteBuffer("col2");
-//		List<Entry> entries = store.getSlice(key0, col0, col2, txn);
-//		assertNotNull(entries);
-//		assertEquals(2, entries.size());
-//		assertEquals("col0", KeyColumnValueStoreUtil.byteBufferToString(entries.get(0).getColumn()));
-//		assertEquals("val0", KeyColumnValueStoreUtil.byteBufferToString(entries.get(0).getValue()));
-//		assertEquals("col1", KeyColumnValueStoreUtil.byteBufferToString(entries.get(1).getColumn()));
-//		assertEquals("val1", KeyColumnValueStoreUtil.byteBufferToString(entries.get(1).getValue()));
-//		
-//		txn.commit();
-//		
-//		store.shutdown();
-//		manager.shutdown();
-//	}
-    /*
->>>>>>> 2c41834e
     @Test
     public void getSliceRespectsColumnLimit() throws Exception {
-        StoreTransaction txn = startTx();
         StaticBuffer key = KeyColumnValueStoreUtil.longToByteBuffer(0);
 
         final int cols = 1024;
@@ -772,25 +661,18 @@
             StaticBuffer col = KeyColumnValueStoreUtil.longToByteBuffer(i);
             entries.add(new StaticBufferEntry(col, col));
         }
-        store.mutate(key, entries, KeyColumnValueStore.NO_DELETIONS, txn);
-        txn.commit();
-
-        txn = startTx();
+        store.mutate(key, entries, KeyColumnValueStore.NO_DELETIONS, tx);
+        tx.commit();
+
+        tx = startTx();
         /*
          * When limit is greater than or equal to the matching column count ,
          * all matching columns must be returned.
          */
         StaticBuffer columnStart = KeyColumnValueStoreUtil.longToByteBuffer(0);
         StaticBuffer columnEnd = KeyColumnValueStoreUtil.longToByteBuffer(cols);
-<<<<<<< HEAD
-=======
-        /*
-		 * When limit is greater than or equal to the matching column count,
-		 * all matching columns must be returned.
-		 *
->>>>>>> 2c41834e
         List<Entry> result =
-                store.getSlice(new KeySliceQuery(key, columnStart, columnEnd).setLimit(cols), txn);
+                store.getSlice(new KeySliceQuery(key, columnStart, columnEnd).setLimit(cols), tx);
         Assert.assertEquals(cols, result.size());
 
         for (int i = 0; i < result.size(); i++) {
@@ -802,32 +684,22 @@
         }
 
         Assert.assertEquals(entries, result);
-        result = store.getSlice(new KeySliceQuery(key, columnStart, columnEnd).setLimit(cols + 10), txn);
+        result = store.getSlice(new KeySliceQuery(key, columnStart, columnEnd).setLimit(cols + 10), tx);
         Assert.assertEquals(cols, result.size());
         Assert.assertEquals(entries, result);
 
-<<<<<<< HEAD
         /*
          * When limit is less the matching column count, the columns up to the
          * limit (ordered bytewise) must be returned.
          */
-        result = store.getSlice(new KeySliceQuery(key, columnStart, columnEnd).setLimit(cols - 1), txn);
-=======
-		/*
-		 * When limit is less the matching column count, the columns up to the
-		 * limit (ordered bytewise) must be returned.
-		 *
-        result =
-                store.getSlice(new KeySliceQuery(key, columnStart, columnEnd).setLimit(cols - 1), txn);
->>>>>>> 2c41834e
+        result = store.getSlice(new KeySliceQuery(key, columnStart, columnEnd).setLimit(cols - 1), tx);
         Assert.assertEquals(cols - 1, result.size());
         entries.remove(entries.size() - 1);
         Assert.assertEquals(entries, result);
-        result = store.getSlice(new KeySliceQuery(key, columnStart, columnEnd).setLimit(1), txn);
+        result = store.getSlice(new KeySliceQuery(key, columnStart, columnEnd).setLimit(1), tx);
         Assert.assertEquals(1, result.size());
         List<Entry> firstEntrySingleton = Arrays.asList(entries.get(0));
         Assert.assertEquals(firstEntrySingleton, result);
-        txn.commit();
     }
 
     @Test
@@ -840,126 +712,72 @@
         StaticBuffer columnAfterEnd = KeyColumnValueStoreUtil.longToByteBuffer(779);
 
         // First insert four test Entries
-        StoreTransaction txn = startTx();
         List<Entry> entries = Arrays.asList(
                 (Entry) new StaticBufferEntry(columnBeforeStart, columnBeforeStart),
                 new StaticBufferEntry(columnStart, columnStart),
                 new StaticBufferEntry(columnEnd, columnEnd),
                 new StaticBufferEntry(columnAfterEnd, columnAfterEnd));
-        store.mutate(key, entries, KeyColumnValueStore.NO_DELETIONS, txn);
-        txn.commit();
+        store.mutate(key, entries, KeyColumnValueStore.NO_DELETIONS, tx);
+        tx.commit();
 
         // getSlice() with only start inclusive
-        txn = startTx();
-        List<Entry> result = store.getSlice(new KeySliceQuery(key, columnStart, columnEnd), txn);
+        tx = startTx();
+        List<Entry> result = store.getSlice(new KeySliceQuery(key, columnStart, columnEnd), tx);
         Assert.assertEquals(1, result.size());
         Assert.assertEquals(777, KeyColumnValueStoreUtil.bufferToLong(result.get(0).getColumn()));
-        txn.commit();
-
-    }
-<<<<<<< HEAD
-=======
-    */
->>>>>>> 2c41834e
+
+    }
 
     @Test
     public void containsKeyReturnsTrueOnExtantKey() throws Exception {
         StaticBuffer key1 = KeyColumnValueStoreUtil.longToByteBuffer(1);
-<<<<<<< HEAD
-        StoreTransaction txn = startTx();
-        Assert.assertFalse(store.containsKey(key1, txn));
-        KeyColumnValueStoreUtil.insert(store, txn, 1, "c", "v");
-        txn.commit();
-
-        txn = startTx();
-        Assert.assertTrue(store.containsKey(key1, txn));
-        txn.commit();
-=======
         Assert.assertFalse(store.containsKey(key1, tx));
         KeyColumnValueStoreUtil.insert(store, tx, 1, "c", "v");
         tx.commit();
 
-        tx = manager.beginTransaction(ConsistencyLevel.DEFAULT);
+        tx = startTx();
         Assert.assertTrue(store.containsKey(key1, tx));
->>>>>>> 2c41834e
     }
 
     @Test
     public void containsKeyReturnsFalseOnNonexistentKey() throws Exception {
-<<<<<<< HEAD
-        StoreTransaction txn = startTx();
         StaticBuffer key1 = KeyColumnValueStoreUtil.longToByteBuffer(1);
-        Assert.assertFalse(store.containsKey(key1, txn));
-        txn.commit();
+        Assert.assertFalse(store.containsKey(key1, tx));
     }
 
     @Test
     public void containsKeyColumnReturnsFalseOnNonexistentInput()
             throws Exception {
-        StoreTransaction txn = startTx();
-        StaticBuffer key1 = KeyColumnValueStoreUtil.longToByteBuffer(1);
-        StaticBuffer c = KeyColumnValueStoreUtil.stringToByteBuffer("c");
-        Assert.assertFalse(KCVSUtil.containsKeyColumn(store, key1, c, txn));
-        txn.commit();
-=======
-        Assert.assertFalse(store.containsKey(KeyColumnValueStoreUtil.longToByteBuffer(1), tx));
-    }
-
-    @Test
-    public void containsKeyColumnReturnsFalseOnNonexistentInput() throws Exception {
         StaticBuffer key1 = KeyColumnValueStoreUtil.longToByteBuffer(1);
         StaticBuffer c = KeyColumnValueStoreUtil.stringToByteBuffer("c");
         Assert.assertFalse(KCVSUtil.containsKeyColumn(store, key1, c, tx));
->>>>>>> 2c41834e
     }
 
     @Test
     public void containsKeyColumnReturnsTrueOnExtantInput() throws Exception {
-<<<<<<< HEAD
-        StoreTransaction txn = startTx();
-        KeyColumnValueStoreUtil.insert(store, txn, 1, "c", "v");
-        txn.commit();
-
-        txn = startTx();
-        StaticBuffer key1 = KeyColumnValueStoreUtil.longToByteBuffer(1);
-        StaticBuffer c = KeyColumnValueStoreUtil.stringToByteBuffer("c");
-        Assert.assertTrue(KCVSUtil.containsKeyColumn(store, key1, c, txn));
-        txn.commit();
-=======
         KeyColumnValueStoreUtil.insert(store, tx, 1, "c", "v");
         tx.commit();
-
-        tx = manager.beginTransaction(ConsistencyLevel.DEFAULT);
+        tx = startTx();
         StaticBuffer key1 = KeyColumnValueStoreUtil.longToByteBuffer(1);
         StaticBuffer c = KeyColumnValueStoreUtil.stringToByteBuffer("c");
         Assert.assertTrue(KCVSUtil.containsKeyColumn(store, key1, c, tx));
->>>>>>> 2c41834e
     }
 
     @Test
     public void testGetSlices() throws Exception {
         populateDBWith100Keys();
 
-<<<<<<< HEAD
-        StoreTransaction txn = startTx();
-        try {
-            List<StaticBuffer> keys = new ArrayList<StaticBuffer>(100);
-=======
-        tx = manager.beginTransaction(ConsistencyLevel.DEFAULT);
+        tx.commit();
+        tx = startTx();
+        
         List<StaticBuffer> keys = new ArrayList<StaticBuffer>(100);
->>>>>>> 2c41834e
 
         for (int i = 1; i <= 100; i++) {
             keys.add(KeyColumnValueStoreUtil.longToByteBuffer(i));
         }
 
-<<<<<<< HEAD
-            StaticBuffer start = KeyColumnValueStoreUtil.stringToByteBuffer("a");
-            StaticBuffer end = KeyColumnValueStoreUtil.stringToByteBuffer("d");
-=======
         StaticBuffer start = KeyColumnValueStoreUtil.stringToByteBuffer("a");
-        StaticBuffer end   = KeyColumnValueStoreUtil.stringToByteBuffer("d");
->>>>>>> 2c41834e
+        StaticBuffer end = KeyColumnValueStoreUtil.stringToByteBuffer("d");
 
         List<List<Entry>> results = store.getSlice(keys, new SliceQuery(start, end), tx);
 
@@ -983,29 +801,16 @@
         
         populateDBWith100Keys();
 
-<<<<<<< HEAD
-        StoreTransaction txn = startTx();
+        tx.commit();
+        tx = startTx();
 
         KeyIterator keyIterator = store.getKeys(
                 new SliceQuery(new ReadArrayBuffer("b".getBytes()),
-                        new ReadArrayBuffer("c".getBytes())), txn);
-=======
-        tx = manager.beginTransaction(ConsistencyLevel.DEFAULT);
-
-        SliceQuery slice = new SliceQuery(new ReadArrayBuffer("b".getBytes()), new ReadArrayBuffer("c".getBytes()));
->>>>>>> 2c41834e
-
-        KeyIterator keyIterator = (manager.getFeatures().isKeyOrdered())
-                                    ? store.getKeys(new KeyRangeQuery(KeyColumnValueStoreUtil.longToByteBuffer(1),
-                                                                      KeyColumnValueStoreUtil.longToByteBuffer(101),
-                                                                      slice),
-                                                    tx)
-                                    : store.getKeys(slice, tx);
+                        new ReadArrayBuffer("c".getBytes())), tx);
 
         examineGetKeysResults(keyIterator, 0, 100, 1);
     }
 
-<<<<<<< HEAD
     @Test
     @Category({ OrderedKeyStoreTests.class })
     public void testGetKeysWithKeyRange() throws Exception {
@@ -1017,50 +822,31 @@
             return;
         }
         
-=======
-    /**
-     * This test is not marked with @Test because some of the implementations use random partitioning (passes for BerkeleyDB and HBase)
-     */
-    protected void testGetKeysWithKeyRange() throws Exception {
->>>>>>> 2c41834e
         populateDBWith100Keys();
 
-        StoreTransaction txn = startTx();
+        tx.commit();
+        tx = startTx();
 
         KeyIterator keyIterator = store.getKeys(new KeyRangeQuery(
                 KeyColumnValueStoreUtil.longToByteBuffer(10), // key start
                 KeyColumnValueStoreUtil.longToByteBuffer(40), // key end
                 new ReadArrayBuffer("b".getBytes()), // column start
-                new ReadArrayBuffer("c".getBytes())), txn);
-
-        try {
-            examineGetKeysResults(keyIterator, 10, 40, 1);
-        } finally {
-            txn.commit();
-        }
+                new ReadArrayBuffer("c".getBytes())), tx);
+
+        examineGetKeysResults(keyIterator, 10, 40, 1);
     }
 
     protected void populateDBWith100Keys() throws Exception {
         Random random = new Random();
 
-<<<<<<< HEAD
-        StoreTransaction txn = startTx();
         for (int i = 1; i <= 100; i++) {
-            KeyColumnValueStoreUtil.insert(store, txn, i, "a",
+            KeyColumnValueStoreUtil.insert(store, tx, i, "a",
                     "v" + random.nextLong());
-            KeyColumnValueStoreUtil.insert(store, txn, i, "b",
+            KeyColumnValueStoreUtil.insert(store, tx, i, "b",
                     "v" + random.nextLong());
-            KeyColumnValueStoreUtil.insert(store, txn, i, "c",
+            KeyColumnValueStoreUtil.insert(store, tx, i, "c",
                     "v" + random.nextLong());
-=======
-        for (int i = 1; i <= 100; i++) {
-            KeyColumnValueStoreUtil.insert(store, tx, i, "a", "v" + random.nextLong());
-            KeyColumnValueStoreUtil.insert(store, tx, i, "b", "v" + random.nextLong());
-            KeyColumnValueStoreUtil.insert(store, tx, i, "c", "v" + random.nextLong());
->>>>>>> 2c41834e
-        }
-
-        tx.commit();
+        }
     }
 
     protected void examineGetKeysResults(KeyIterator keyIterator,
